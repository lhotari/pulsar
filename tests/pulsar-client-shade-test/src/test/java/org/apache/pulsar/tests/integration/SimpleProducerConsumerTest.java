/**
 * Licensed to the Apache Software Foundation (ASF) under one
 * or more contributor license agreements.  See the NOTICE file
 * distributed with this work for additional information
 * regarding copyright ownership.  The ASF licenses this file
 * to you under the Apache License, Version 2.0 (the
 * "License"); you may not use this file except in compliance
 * with the License.  You may obtain a copy of the License at
 *
 *   http://www.apache.org/licenses/LICENSE-2.0
 *
 * Unless required by applicable law or agreed to in writing,
 * software distributed under the License is distributed on an
 * "AS IS" BASIS, WITHOUT WARRANTIES OR CONDITIONS OF ANY
 * KIND, either express or implied.  See the License for the
 * specific language governing permissions and limitations
 * under the License.
 */
package org.apache.pulsar.tests.integration;

import lombok.Cleanup;
import org.apache.pulsar.client.admin.PulsarAdmin;
import org.apache.pulsar.client.admin.PulsarAdminException;
import org.apache.pulsar.client.api.*;
import org.apache.pulsar.client.impl.MessageImpl;
import org.apache.pulsar.client.impl.TopicMessageImpl;
import org.apache.pulsar.client.impl.crypto.MessageCryptoBc;
import org.apache.pulsar.common.api.EncryptionContext;
import org.apache.pulsar.common.api.proto.MessageMetadata;
import org.apache.pulsar.common.api.proto.SingleMessageMetadata;
import org.apache.pulsar.common.compression.CompressionCodec;
import org.apache.pulsar.common.compression.CompressionCodecProvider;
import org.apache.pulsar.common.policies.data.TenantInfo;
import org.apache.pulsar.common.protocol.Commands;
import org.apache.pulsar.shade.io.netty.buffer.ByteBuf;
import org.apache.pulsar.shade.io.netty.buffer.Unpooled;
import org.apache.pulsar.tests.TestRetrySupport;
import org.slf4j.Logger;
import org.slf4j.LoggerFactory;
import org.testng.Assert;
import org.testng.annotations.AfterClass;
import org.testng.annotations.BeforeClass;
import org.testng.annotations.Test;

import java.io.IOException;
import java.net.URI;
import java.net.URISyntaxException;
import java.nio.file.Files;
import java.nio.file.Paths;
import java.security.Security;
import java.util.Arrays;
import java.util.Collections;
import java.util.HashMap;
import java.util.HashSet;
import java.util.Map;
import java.util.Optional;
import java.util.Set;
import java.util.concurrent.TimeUnit;

import static org.testng.Assert.*;

public class SimpleProducerConsumerTest extends TestRetrySupport {
    private static final Logger log = LoggerFactory.getLogger(SimpleProducerConsumerTest.class);

    private PulsarContainer pulsarContainer;
    private URI lookupUrl;
    private PulsarClient pulsarClient;

    @Override
    @BeforeClass(alwaysRun = true)
    public void setup() throws Exception {
        incrementSetupNumber();
        Security.addProvider(new org.bouncycastle.jce.provider.BouncyCastleProvider());
        pulsarContainer = new PulsarContainer();
        pulsarContainer.start();
        pulsarClient = PulsarClient.builder()
                .serviceUrl(pulsarContainer.getPlainTextPulsarBrokerUrl())
                .build();
        lookupUrl = new URI(pulsarContainer.getPlainTextPulsarBrokerUrl());

        PulsarAdmin admin = PulsarAdmin.builder().serviceHttpUrl(pulsarContainer.getPulsarAdminUrl()).build();
        admin.tenants().createTenant("my-property",
                new TenantInfo(new HashSet<>(Arrays.asList("appid1", "appid2")), Collections.singleton("standalone")));
        admin.namespaces().createNamespace("my-property/my-ns");
        admin.namespaces().setNamespaceReplicationClusters("my-property/my-ns", Collections.singleton("standalone"));
        admin.close();
    }

    @Override
    @AfterClass(alwaysRun = true)
    public void cleanup() throws Exception {
<<<<<<< HEAD
        if (pulsarClient != null) {
            pulsarClient.close();
            pulsarClient = null;
        }
        if (pulsarContainer != null) {
            pulsarContainer.stop();
            pulsarContainer.close();
            pulsarContainer = null;
        }
=======
        markCurrentSetupNumberCleaned();
        pulsarClient.close();
        pulsarContainer.stop();
        pulsarContainer.close();
>>>>>>> d822c8f2
    }

    private PulsarClient newPulsarClient(String url, int intervalInSecs) throws PulsarClientException {
        return PulsarClient.builder().serviceUrl(url).statsInterval(intervalInSecs, TimeUnit.SECONDS).build();
    }

    @Test
    public void testRSAEncryption() throws Exception {

        String topicName = "persistent://my-property/my-ns/myrsa-topic1-" + System.currentTimeMillis();

        class EncKeyReader implements CryptoKeyReader {

            EncryptionKeyInfo keyInfo = new EncryptionKeyInfo();

            @Override
            public EncryptionKeyInfo getPublicKey(String keyName, Map<String, String> keyMeta) {
                String CERT_FILE_PATH = "./src/test/resources/certificate/public-key." + keyName;
                if (Files.isReadable(Paths.get(CERT_FILE_PATH))) {
                    try {
                        keyInfo.setKey(Files.readAllBytes(Paths.get(CERT_FILE_PATH)));
                        return keyInfo;
                    } catch (IOException e) {
                        Assert.fail("Failed to read certificate from " + CERT_FILE_PATH);
                    }
                } else {
                    Assert.fail("Certificate file " + CERT_FILE_PATH + " is not present or not readable.");
                }
                return null;
            }

            @Override
            public EncryptionKeyInfo getPrivateKey(String keyName, Map<String, String> keyMeta) {
                String CERT_FILE_PATH = "./src/test/resources/certificate/private-key." + keyName;
                if (Files.isReadable(Paths.get(CERT_FILE_PATH))) {
                    try {
                        keyInfo.setKey(Files.readAllBytes(Paths.get(CERT_FILE_PATH)));
                        return keyInfo;
                    } catch (IOException e) {
                        Assert.fail("Failed to read certificate from " + CERT_FILE_PATH);
                    }
                } else {
                    Assert.fail("Certificate file " + CERT_FILE_PATH + " is not present or not readable.");
                }
                return null;
            }
        }

        final int totalMsg = 10;

        Set<String> messageSet = new HashSet<>();
        Consumer<byte[]> consumer = pulsarClient.newConsumer().topic("persistent://my-property/my-ns/myrsa-topic1")
                .subscriptionName("my-subscriber-name").cryptoKeyReader(new EncKeyReader()).subscribe();
        Consumer<byte[]> normalConsumer = pulsarClient.newConsumer()
                .topic(topicName).subscriptionName("my-subscriber-name-normal")
                .subscribe();

        Producer<byte[]> producer = pulsarClient.newProducer().topic("persistent://my-property/my-ns/myrsa-topic1")
                .addEncryptionKey("client-rsa.pem").cryptoKeyReader(new EncKeyReader()).create();
        Producer<byte[]> producer2 = pulsarClient.newProducer().topic("persistent://my-property/my-ns/myrsa-topic1")
                .addEncryptionKey("client-rsa.pem").cryptoKeyReader(new EncKeyReader()).create();

        for (int i = 0; i < totalMsg; i++) {
            String message = "my-message-" + i;
            producer.send(message.getBytes());
        }
        for (int i = totalMsg; i < totalMsg * 2; i++) {
            String message = "my-message-" + i;
            producer2.send(message.getBytes());
        }

        MessageImpl<byte[]> msg = null;

        msg = (MessageImpl<byte[]>) normalConsumer.receive(500, TimeUnit.MILLISECONDS);
        // should not able to read message using normal message.
        assertNull(msg);

        for (int i = 0; i < totalMsg * 2; i++) {
            msg = (MessageImpl<byte[]>) consumer.receive(5, TimeUnit.SECONDS);
            // verify that encrypted message contains encryption-context
            msg.getEncryptionCtx()
                    .orElseThrow(() -> new IllegalStateException("encryption-ctx not present for encrypted message"));
            String receivedMessage = new String(msg.getData());
            log.debug("Received message: [{}]", receivedMessage);
            String expectedMessage = "my-message-" + i;
            testMessageOrderAndDuplicates(messageSet, receivedMessage, expectedMessage);
        }
        // Acknowledge the consumption of all messages at once
        consumer.acknowledgeCumulative(msg);
        consumer.close();
    }

    protected <T> void testMessageOrderAndDuplicates(Set<T> messagesReceived, T receivedMessage,
                                                     T expectedMessage) {
        // Make sure that messages are received in order
        Assert.assertEquals(receivedMessage, expectedMessage,
                "Received message " + receivedMessage + " did not match the expected message " + expectedMessage);

        // Make sure that there are no duplicates
        Assert.assertTrue(messagesReceived.add(receivedMessage), "Received duplicate message " + receivedMessage);
    }

    @Test
    public void testRedeliveryOfFailedMessages() throws Exception {

        @Cleanup
        PulsarClient pulsarClient = PulsarClient.builder()
                .serviceUrl(pulsarContainer.getPlainTextPulsarBrokerUrl())
                .build();

        final String encryptionKeyName = "client-rsa.pem";
        final String encryptionKeyVersion = "1.0";
        Map<String, String> metadata = new HashMap<>();
        metadata.put("version", encryptionKeyVersion);
        class EncKeyReader implements CryptoKeyReader {
            EncryptionKeyInfo keyInfo = new EncryptionKeyInfo();

            @Override
            public EncryptionKeyInfo getPublicKey(String keyName, Map<String, String> keyMeta) {
                String CERT_FILE_PATH = "./src/test/resources/certificate/public-key." + keyName;
                if (Files.isReadable(Paths.get(CERT_FILE_PATH))) {
                    try {
                        keyInfo.setKey(Files.readAllBytes(Paths.get(CERT_FILE_PATH)));
                        keyInfo.setMetadata(metadata);
                        return keyInfo;
                    } catch (IOException e) {
                        Assert.fail("Failed to read certificate from " + CERT_FILE_PATH);
                    }
                } else {
                    Assert.fail("Certificate file " + CERT_FILE_PATH + " is not present or not readable.");
                }
                return null;
            }

            @Override
            public EncryptionKeyInfo getPrivateKey(String keyName, Map<String, String> keyMeta) {
                String CERT_FILE_PATH = "./src/test/resources/certificate/private-key." + keyName;
                if (Files.isReadable(Paths.get(CERT_FILE_PATH))) {
                    try {
                        keyInfo.setKey(Files.readAllBytes(Paths.get(CERT_FILE_PATH)));
                        keyInfo.setMetadata(metadata);
                        return keyInfo;
                    } catch (IOException e) {
                        Assert.fail("Failed to read certificate from " + CERT_FILE_PATH);
                    }
                } else {
                    Assert.fail("Certificate file " + CERT_FILE_PATH + " is not present or not readable.");
                }
                return null;
            }
        }

        class InvalidKeyReader implements CryptoKeyReader {
            EncryptionKeyInfo keyInfo = new EncryptionKeyInfo();

            @Override
            public EncryptionKeyInfo getPublicKey(String keyName, Map<String, String> keyMeta) {
                return null;
            }

            @Override
            public EncryptionKeyInfo getPrivateKey(String keyName, Map<String, String> metadata) {
                return null;
            }
        }

        /*
         * Redelivery functionality guarantees that customer will get a chance to process the message again.
         * In case of shared subscription eventually every client will get a chance to process the message, till one of them acks it.
         *
         * For client with Encryption enabled where in cases like a new production rollout or a buggy client configuration, we might have a mismatch of consumers
         * - few which can decrypt, few which can't (due to errors or cryptoReader not configured).
         *
         * In that case eventually all messages should be acked as long as there is a single consumer who can decrypt the message.
         *
         * Consumer 1 - Can decrypt message
         * Consumer 2 - Has invalid Reader configured.
         * Consumer 3 - Has no reader configured.
         *
         */

        String topicName = "persistent://my-property/my-ns/myrsa-topic2";

        Producer<byte[]> producer = pulsarClient.newProducer().topic(topicName)
                .addEncryptionKey(encryptionKeyName).compressionType(CompressionType.LZ4)
                .cryptoKeyReader(new EncKeyReader()).create();

        @Cleanup
        PulsarClient newPulsarClient = newPulsarClient(lookupUrl.toString(), 0);// Creates new client connection
        Consumer<byte[]> consumer1 = newPulsarClient.newConsumer().topicsPattern(topicName)
                .subscriptionName("my-subscriber-name").cryptoKeyReader(new EncKeyReader())
                .subscriptionType(SubscriptionType.Shared).ackTimeout(1, TimeUnit.SECONDS).subscribe();

        @Cleanup
        PulsarClient newPulsarClient1 = newPulsarClient(lookupUrl.toString(), 0);// Creates new client connection
        Consumer<byte[]> consumer2 = newPulsarClient1.newConsumer().topicsPattern(topicName)
                .subscriptionName("my-subscriber-name").cryptoKeyReader(new InvalidKeyReader())
                .subscriptionType(SubscriptionType.Shared).ackTimeout(1, TimeUnit.SECONDS).subscribe();

        @Cleanup
        PulsarClient newPulsarClient2 = newPulsarClient(lookupUrl.toString(), 0);// Creates new client connection
        Consumer<byte[]> consumer3 = newPulsarClient2.newConsumer().topicsPattern(topicName)
                .subscriptionName("my-subscriber-name").subscriptionType(SubscriptionType.Shared).ackTimeout(1, TimeUnit.SECONDS).subscribe();

        int numberOfMessages = 100;
        String message = "my-message";
        Set<String> messages = new HashSet<>(); // Since messages are in random order
        for (int i = 0; i < numberOfMessages; i++) {
            producer.send((message + i).getBytes());
        }

        // Consuming from consumer 2 and 3
        // no message should be returned since they can't decrypt the message
        Message m = consumer2.receive(3, TimeUnit.SECONDS);
        assertNull(m);
        m = consumer3.receive(3, TimeUnit.SECONDS);
        assertNull(m);

        for (int i = 0; i < numberOfMessages; i++) {
            // All messages would be received by consumer 1
            m = consumer1.receive();
            messages.add(new String(m.getData()));
            consumer1.acknowledge(m);
        }

        // Consuming from consumer 2 and 3 again just to be sure
        // no message should be returned since they can't decrypt the message
        m = consumer2.receive(3, TimeUnit.SECONDS);
        assertNull(m);
        m = consumer3.receive(3, TimeUnit.SECONDS);
        assertNull(m);

        // checking if all messages were received
        for (int i = 0; i < numberOfMessages; i++) {
            assertTrue(messages.contains((message + i)));
        }

        consumer1.close();
        consumer2.close();
        consumer3.close();
    }

    @Test
    public void testEncryptionFailure() throws Exception {

        class EncKeyReader implements CryptoKeyReader {

            EncryptionKeyInfo keyInfo = new EncryptionKeyInfo();

            @Override
            public EncryptionKeyInfo getPublicKey(String keyName, Map<String, String> keyMeta) {
                String CERT_FILE_PATH = "./src/test/resources/certificate/public-key." + keyName;
                if (Files.isReadable(Paths.get(CERT_FILE_PATH))) {
                    try {
                        keyInfo.setKey(Files.readAllBytes(Paths.get(CERT_FILE_PATH)));
                        return keyInfo;
                    } catch (IOException e) {
                        log.error("Failed to read certificate from {}", CERT_FILE_PATH);
                    }
                }
                return null;
            }

            @Override
            public EncryptionKeyInfo getPrivateKey(String keyName, Map<String, String> keyMeta) {
                String CERT_FILE_PATH = "./src/test/resources/certificate/private-key." + keyName;
                if (Files.isReadable(Paths.get(CERT_FILE_PATH))) {
                    try {
                        keyInfo.setKey(Files.readAllBytes(Paths.get(CERT_FILE_PATH)));
                        return keyInfo;
                    } catch (IOException e) {
                        log.error("Failed to read certificate from {}", CERT_FILE_PATH);
                    }
                }
                return null;
            }
        }

        final int totalMsg = 10;

        MessageImpl<byte[]> msg = null;
        Set<String> messageSet = new HashSet<>();
        Consumer<byte[]> consumer = pulsarClient.newConsumer()
                .topic("persistent://my-property/use/myenc-ns/myenc-topic1").subscriptionName("my-subscriber-name")
                .acknowledgmentGroupTime(0, TimeUnit.SECONDS).subscribe();

        // 1. Invalid key name
        try {
            pulsarClient.newProducer().topic("persistent://my-property/use/myenc-ns/myenc-topic1")
                    .addEncryptionKey("client-non-existant-rsa.pem").cryptoKeyReader(new EncKeyReader()).create();
            Assert.fail("Producer creation should not suceed if failing to read key");
        } catch (Exception e) {
            // ok
        }

        // 2. Producer with valid key name
        Producer<byte[]> producer = pulsarClient.newProducer()
                .topic("persistent://my-property/use/myenc-ns/myenc-topic1")
                .addEncryptionKey("client-rsa.pem")
                .cryptoKeyReader(new EncKeyReader())
                .enableBatching(false)
                .messageRoutingMode(MessageRoutingMode.SinglePartition)
                .create();

        for (int i = 0; i < totalMsg; i++) {
            String message = "my-message-" + i;
            producer.send(message.getBytes());
        }

        // 3. KeyReder is not set by consumer
        // Receive should fail since key reader is not setup
        msg = (MessageImpl<byte[]>) consumer.receive(5, TimeUnit.SECONDS);
        Assert.assertNull(msg, "Receive should have failed with no keyreader");

        // 4. Set consumer config to consume even if decryption fails
        consumer.close();
        consumer = pulsarClient.newConsumer().topic("persistent://my-property/use/myenc-ns/myenc-topic1")
                .subscriptionName("my-subscriber-name").cryptoFailureAction(ConsumerCryptoFailureAction.CONSUME)
                .acknowledgmentGroupTime(0, TimeUnit.SECONDS).subscribe();

        int msgNum = 0;
        try {
            // Receive should proceed and deliver encrypted message
            msg = (MessageImpl<byte[]>) consumer.receive(5, TimeUnit.SECONDS);
            String receivedMessage = new String(msg.getData());
            String expectedMessage = "my-message-" + msgNum++;
            Assert.assertNotEquals(receivedMessage, expectedMessage, "Received encrypted message " + receivedMessage
                    + " should not match the expected message " + expectedMessage);
            consumer.acknowledgeCumulative(msg);
        } catch (Exception e) {
            e.printStackTrace();
            Assert.fail("Failed to receive message even after ConsumerCryptoFailureAction.CONSUME is set.");
        }

        // 5. Set keyreader and failure action
        consumer.close();
        // Set keyreader
        consumer = pulsarClient.newConsumer().topic("persistent://my-property/use/myenc-ns/myenc-topic1")
                .subscriptionName("my-subscriber-name").cryptoFailureAction(ConsumerCryptoFailureAction.FAIL)
                .cryptoKeyReader(new EncKeyReader()).acknowledgmentGroupTime(0, TimeUnit.SECONDS).subscribe();

        for (int i = msgNum; i < totalMsg - 1; i++) {
            msg = (MessageImpl<byte[]>) consumer.receive(5, TimeUnit.SECONDS);
            // verify that encrypted message contains encryption-context
            msg.getEncryptionCtx()
                    .orElseThrow(() -> new IllegalStateException("encryption-ctx not present for encrypted message"));
            String receivedMessage = new String(msg.getData());
            log.debug("Received message: [{}]", receivedMessage);
            String expectedMessage = "my-message-" + i;
            testMessageOrderAndDuplicates(messageSet, receivedMessage, expectedMessage);
        }
        // Acknowledge the consumption of all messages at once
        consumer.acknowledgeCumulative(msg);
        consumer.close();

        // 6. Set consumer config to discard if decryption fails
        consumer.close();
        consumer = pulsarClient.newConsumer().topic("persistent://my-property/use/myenc-ns/myenc-topic1")
                .subscriptionName("my-subscriber-name").cryptoFailureAction(ConsumerCryptoFailureAction.DISCARD)
                .acknowledgmentGroupTime(0, TimeUnit.SECONDS).subscribe();

        // Receive should proceed and discard encrypted messages
        msg = (MessageImpl<byte[]>) consumer.receive(5, TimeUnit.SECONDS);
        Assert.assertNull(msg, "Message received even aftet ConsumerCryptoFailureAction.DISCARD is set.");
    }

    @Test
    public void testEncryptionConsumerWithoutCryptoReader() throws Exception {

        final String encryptionKeyName = "client-rsa.pem";
        final String encryptionKeyVersion = "1.0";
        Map<String, String> metadata = new HashMap<>();
        metadata.put("version", encryptionKeyVersion);
        class EncKeyReader implements CryptoKeyReader {
            EncryptionKeyInfo keyInfo = new EncryptionKeyInfo();

            @Override
            public EncryptionKeyInfo getPublicKey(String keyName, Map<String, String> keyMeta) {
                String CERT_FILE_PATH = "./src/test/resources/certificate/public-key." + keyName;
                if (Files.isReadable(Paths.get(CERT_FILE_PATH))) {
                    try {
                        keyInfo.setKey(Files.readAllBytes(Paths.get(CERT_FILE_PATH)));
                        keyInfo.setMetadata(metadata);
                        return keyInfo;
                    } catch (IOException e) {
                        Assert.fail("Failed to read certificate from " + CERT_FILE_PATH);
                    }
                } else {
                    Assert.fail("Certificate file " + CERT_FILE_PATH + " is not present or not readable.");
                }
                return null;
            }

            @Override
            public EncryptionKeyInfo getPrivateKey(String keyName, Map<String, String> keyMeta) {
                String CERT_FILE_PATH = "./src/test/resources/certificate/private-key." + keyName;
                if (Files.isReadable(Paths.get(CERT_FILE_PATH))) {
                    try {
                        keyInfo.setKey(Files.readAllBytes(Paths.get(CERT_FILE_PATH)));
                        keyInfo.setMetadata(metadata);
                        return keyInfo;
                    } catch (IOException e) {
                        Assert.fail("Failed to read certificate from " + CERT_FILE_PATH);
                    }
                } else {
                    Assert.fail("Certificate file " + CERT_FILE_PATH + " is not present or not readable.");
                }
                return null;
            }
        }

        Producer<byte[]> producer = pulsarClient.newProducer().topic("persistent://my-property/my-ns/myrsa-topic3")
                .addEncryptionKey(encryptionKeyName).compressionType(CompressionType.LZ4)
                .cryptoKeyReader(new EncKeyReader()).create();

        Consumer<byte[]> consumer = pulsarClient.newConsumer().topicsPattern("persistent://my-property/my-ns/myrsa-topic3")
                .subscriptionName("my-subscriber-name").cryptoFailureAction(ConsumerCryptoFailureAction.CONSUME)
                .subscribe();

        String message = "my-message";
        producer.send(message.getBytes());

        TopicMessageImpl<byte[]> msg = (TopicMessageImpl<byte[]>) consumer.receive(5, TimeUnit.SECONDS);

        String receivedMessage = decryptMessage(msg, encryptionKeyName, new EncKeyReader());
        assertEquals(message, receivedMessage);

        consumer.close();
    }

    private String decryptMessage(TopicMessageImpl<byte[]> msg, String encryptionKeyName, CryptoKeyReader reader)
            throws Exception {
        Optional<EncryptionContext> ctx = msg.getEncryptionCtx();
        Assert.assertTrue(ctx.isPresent());
        EncryptionContext encryptionCtx = ctx
                .orElseThrow(() -> new IllegalStateException("encryption-ctx not present for encrypted message"));

        Map<String, EncryptionContext.EncryptionKey> keys = encryptionCtx.getKeys();
        assertEquals(keys.size(), 1);
        EncryptionContext.EncryptionKey encryptionKey = keys.get(encryptionKeyName);
        byte[] dataKey = encryptionKey.getKeyValue();
        Map<String, String> metadata = encryptionKey.getMetadata();
        String version = metadata.get("version");
        assertEquals(version, "1.0");

        CompressionType compressionType = encryptionCtx.getCompressionType();
        int uncompressedSize = encryptionCtx.getUncompressedMessageSize();
        byte[] encrParam = encryptionCtx.getParam();
        String encAlgo = encryptionCtx.getAlgorithm();
        int batchSize = encryptionCtx.getBatchSize().orElse(0);

        ByteBuf payloadBuf = Unpooled.wrappedBuffer(msg.getData());
        // try to decrypt use default MessageCryptoBc
        MessageCrypto crypto = new MessageCryptoBc("test", false);
        MessageMetadata msgMetadata = new MessageMetadata()
                .setEncryptionParam(encrParam)
                .setProducerName("test")
                .setSequenceId(123)
                .setPublishTime(12333453454L)
                .setCompression(CompressionCodecProvider.convertToWireProtocol(compressionType))
                .setUncompressedSize(uncompressedSize);

        if (encAlgo != null) {
            msgMetadata.setEncryptionAlgo(encAlgo);
        }

        msgMetadata.addEncryptionKey()
            .setKey(encryptionKeyName)
            .setValue(dataKey);

        ByteBuf decryptedPayload = crypto.decrypt(() -> msgMetadata, payloadBuf, reader);

        // try to uncompress
        CompressionCodec codec = CompressionCodecProvider.getCompressionCodec(compressionType);
        ByteBuf uncompressedPayload = codec.decode(decryptedPayload, uncompressedSize);

        if (batchSize > 0) {
            SingleMessageMetadata singleMessageMetadata = new SingleMessageMetadata();
            uncompressedPayload = Commands.deSerializeSingleMessageInBatch(uncompressedPayload,
                    singleMessageMetadata, 0, batchSize);
        }

        byte[] data = new byte[uncompressedPayload.readableBytes()];
        uncompressedPayload.readBytes(data);
        uncompressedPayload.release();
        return new String(data);
    }

}<|MERGE_RESOLUTION|>--- conflicted
+++ resolved
@@ -89,7 +89,7 @@
     @Override
     @AfterClass(alwaysRun = true)
     public void cleanup() throws Exception {
-<<<<<<< HEAD
+        markCurrentSetupNumberCleaned();
         if (pulsarClient != null) {
             pulsarClient.close();
             pulsarClient = null;
@@ -99,12 +99,6 @@
             pulsarContainer.close();
             pulsarContainer = null;
         }
-=======
-        markCurrentSetupNumberCleaned();
-        pulsarClient.close();
-        pulsarContainer.stop();
-        pulsarContainer.close();
->>>>>>> d822c8f2
     }
 
     private PulsarClient newPulsarClient(String url, int intervalInSecs) throws PulsarClientException {
