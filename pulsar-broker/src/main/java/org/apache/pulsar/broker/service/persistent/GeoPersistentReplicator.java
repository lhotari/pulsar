--- conflicted
+++ resolved
@@ -148,14 +148,7 @@
                     continue;
                 }
 
-<<<<<<< HEAD
                 dispatchRateLimiter.ifPresent(rateLimiter -> rateLimiter.consumeDispatchQuota(1, entry.getLength()));
-
-                msgOut.recordEvent(headersAndPayload.readableBytes());
-
-=======
-                dispatchRateLimiter.ifPresent(rateLimiter -> rateLimiter.tryDispatchPermit(1, entry.getLength()));
->>>>>>> 2e31e710
                 msg.setReplicatedFrom(localCluster);
 
                 headersAndPayload.retain();
