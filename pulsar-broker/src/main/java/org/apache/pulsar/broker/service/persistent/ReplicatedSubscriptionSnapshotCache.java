--- conflicted
+++ resolved
@@ -18,7 +18,6 @@
  */
 package org.apache.pulsar.broker.service.persistent;
 
-<<<<<<< HEAD
 import com.google.common.annotations.VisibleForTesting;
 import com.google.common.collect.Range;
 import java.util.ArrayList;
@@ -26,11 +25,6 @@
 import java.util.SortedSet;
 import java.util.TreeSet;
 import java.util.function.ToLongFunction;
-=======
-import java.util.Map;
-import java.util.NavigableMap;
-import java.util.TreeMap;
->>>>>>> 89f60158
 import lombok.extern.slf4j.Slf4j;
 import org.apache.bookkeeper.mledger.Position;
 import org.apache.bookkeeper.mledger.PositionFactory;
@@ -331,7 +325,6 @@
      * Signal that the mark-delete position on the subscription has been advanced. If there is a snapshot that
      * correspond to this position, it will returned, other it will return null.
      */
-<<<<<<< HEAD
     public synchronized SnapshotResult advancedMarkDeletePosition(Position pos) {
         SnapshotEntry snapshot = null;
 
@@ -339,19 +332,10 @@
 
         while (current != null) {
             if (current.position.compareTo(pos) > 0) {
-=======
-    public synchronized ReplicatedSubscriptionsSnapshot advancedMarkDeletePosition(Position pos) {
-        ReplicatedSubscriptionsSnapshot snapshot = null;
-        while (!snapshots.isEmpty()) {
-            Map.Entry<Position, ReplicatedSubscriptionsSnapshot> firstEntry =
-                    snapshots.firstEntry();
-            Position first = firstEntry.getKey();
-            if (first.compareTo(pos) > 0) {
->>>>>>> 89f60158
                 // Snapshot is associated which an higher position, so it cannot be used now
                 if (log.isDebugEnabled()) {
                     log.debug("[{}] Snapshot {} is associated with an higher position {} so it cannot be used for mark "
-                            + "delete position {}", subscription, firstEntry.getValue(), first, pos);
+                            + "delete position {}", subscription, current, current.position, pos);
                 }
                 break;
             }
