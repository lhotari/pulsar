/*
 * Licensed to the Apache Software Foundation (ASF) under one
 * or more contributor license agreements.  See the NOTICE file
 * distributed with this work for additional information
 * regarding copyright ownership.  The ASF licenses this file
 * to you under the Apache License, Version 2.0 (the
 * "License"); you may not use this file except in compliance
 * with the License.  You may obtain a copy of the License at
 *
 *   http://www.apache.org/licenses/LICENSE-2.0
 *
 * Unless required by applicable law or agreed to in writing,
 * software distributed under the License is distributed on an
 * "AS IS" BASIS, WITHOUT WARRANTIES OR CONDITIONS OF ANY
 * KIND, either express or implied.  See the License for the
 * specific language governing permissions and limitations
 * under the License.
 */
package org.apache.pulsar.broker.service.nonpersistent;

import static com.google.common.base.Preconditions.checkArgument;
import static org.apache.bookkeeper.mledger.impl.cache.RangeEntryCacheManagerImpl.create;
import static org.apache.pulsar.common.policies.data.BacklogQuota.BacklogQuotaType;
import static org.apache.pulsar.common.protocol.Commands.DEFAULT_CONSUMER_EPOCH;
import com.carrotsearch.hppc.ObjectObjectHashMap;
import io.netty.buffer.ByteBuf;
import io.netty.util.concurrent.FastThreadLocal;
import java.util.ArrayList;
import java.util.Arrays;
import java.util.HashSet;
import java.util.List;
import java.util.Map;
import java.util.Optional;
import java.util.Set;
import java.util.TreeMap;
import java.util.concurrent.CompletableFuture;
import java.util.concurrent.ExecutionException;
import java.util.concurrent.TimeUnit;
import java.util.concurrent.atomic.AtomicLongFieldUpdater;
import org.apache.bookkeeper.mledger.Entry;
import org.apache.bookkeeper.mledger.Position;
import org.apache.pulsar.broker.PulsarServerException;
import org.apache.pulsar.broker.loadbalance.extensions.ExtensibleLoadManagerImpl;
import org.apache.pulsar.broker.namespace.NamespaceService;
import org.apache.pulsar.broker.resources.NamespaceResources;
import org.apache.pulsar.broker.service.AbstractReplicator;
import org.apache.pulsar.broker.service.AbstractTopic;
import org.apache.pulsar.broker.service.BrokerService;
import org.apache.pulsar.broker.service.BrokerServiceException;
import org.apache.pulsar.broker.service.BrokerServiceException.ConsumerBusyException;
import org.apache.pulsar.broker.service.BrokerServiceException.NamingException;
import org.apache.pulsar.broker.service.BrokerServiceException.NotAllowedException;
import org.apache.pulsar.broker.service.BrokerServiceException.SubscriptionBusyException;
import org.apache.pulsar.broker.service.BrokerServiceException.TopicBusyException;
import org.apache.pulsar.broker.service.BrokerServiceException.TopicFencedException;
import org.apache.pulsar.broker.service.BrokerServiceException.UnsupportedVersionException;
import org.apache.pulsar.broker.service.Consumer;
import org.apache.pulsar.broker.service.Dispatcher;
import org.apache.pulsar.broker.service.GetStatsOptions;
import org.apache.pulsar.broker.service.Producer;
import org.apache.pulsar.broker.service.Replicator;
import org.apache.pulsar.broker.service.StreamingStats;
import org.apache.pulsar.broker.service.Subscription;
import org.apache.pulsar.broker.service.SubscriptionOption;
import org.apache.pulsar.broker.service.Topic;
import org.apache.pulsar.broker.service.TopicPolicyListener;
import org.apache.pulsar.broker.service.TransportCnx;
import org.apache.pulsar.broker.stats.ClusterReplicationMetrics;
import org.apache.pulsar.broker.stats.NamespaceStats;
import org.apache.pulsar.client.api.MessageId;
import org.apache.pulsar.client.api.transaction.TxnID;
import org.apache.pulsar.client.impl.PulsarClientImpl;
import org.apache.pulsar.common.api.proto.CommandSubscribe.InitialPosition;
import org.apache.pulsar.common.api.proto.CommandSubscribe.SubType;
import org.apache.pulsar.common.api.proto.KeySharedMeta;
import org.apache.pulsar.common.naming.TopicName;
import org.apache.pulsar.common.policies.data.BacklogQuota;
import org.apache.pulsar.common.policies.data.ClusterPolicies.ClusterUrl;
import org.apache.pulsar.common.policies.data.ManagedLedgerInternalStats.CursorStats;
import org.apache.pulsar.common.policies.data.PersistentTopicInternalStats;
import org.apache.pulsar.common.policies.data.Policies;
import org.apache.pulsar.common.policies.data.PublisherStats;
import org.apache.pulsar.common.policies.data.TopicPolicies;
import org.apache.pulsar.common.policies.data.stats.ConsumerStatsImpl;
import org.apache.pulsar.common.policies.data.stats.NonPersistentPublisherStatsImpl;
import org.apache.pulsar.common.policies.data.stats.NonPersistentReplicatorStatsImpl;
import org.apache.pulsar.common.policies.data.stats.NonPersistentSubscriptionStatsImpl;
import org.apache.pulsar.common.policies.data.stats.NonPersistentTopicStatsImpl;
import org.apache.pulsar.common.policies.data.stats.PublisherStatsImpl;
import org.apache.pulsar.common.policies.data.stats.SubscriptionStatsImpl;
import org.apache.pulsar.common.policies.data.stats.TopicStatsImpl;
import org.apache.pulsar.common.protocol.schema.SchemaData;
import org.apache.pulsar.common.schema.SchemaType;
import org.apache.pulsar.common.util.FutureUtil;
import org.apache.pulsar.common.util.collections.ConcurrentOpenHashMap;
import org.apache.pulsar.policies.data.loadbalancer.NamespaceBundleStats;
import org.apache.pulsar.utils.StatsOutputStream;
import org.slf4j.Logger;
import org.slf4j.LoggerFactory;

public class NonPersistentTopic extends AbstractTopic implements Topic, TopicPolicyListener<TopicPolicies> {

    // Subscriptions to this topic
    private final ConcurrentOpenHashMap<String, NonPersistentSubscription> subscriptions;

    private final ConcurrentOpenHashMap<String, NonPersistentReplicator> replicators;

    // Ever increasing counter of entries added
    private static final AtomicLongFieldUpdater<NonPersistentTopic> ENTRIES_ADDED_COUNTER_UPDATER =
            AtomicLongFieldUpdater.newUpdater(NonPersistentTopic.class, "entriesAddedCounter");
    private volatile long entriesAddedCounter = 0;

    private volatile boolean migrated = false;
    private static final FastThreadLocal<TopicStats> threadLocalTopicStats = new FastThreadLocal<TopicStats>() {
        @Override
        protected TopicStats initialValue() {
            return new TopicStats();
        }
    };

    private static class TopicStats {
        public double averageMsgSize;
        public double aggMsgRateIn;
        public double aggMsgThroughputIn;
        public double aggMsgRateOut;
        public double aggMsgThroughputOut;
        public final ObjectObjectHashMap<String, PublisherStats> remotePublishersStats;

        public TopicStats() {
            remotePublishersStats = new ObjectObjectHashMap<>();
            reset();
        }

        public void reset() {
            averageMsgSize = 0;
            aggMsgRateIn = 0;
            aggMsgThroughputIn = 0;
            aggMsgRateOut = 0;
            aggMsgThroughputOut = 0;
            remotePublishersStats.clear();
        }
    }

    public NonPersistentTopic(String topic, BrokerService brokerService) {
        super(topic, brokerService);

        this.subscriptions =
                ConcurrentOpenHashMap.<String, NonPersistentSubscription>newBuilder()
                        .expectedItems(16)
                        .concurrencyLevel(1)
                        .build();
        this.replicators =
                ConcurrentOpenHashMap.<String, NonPersistentReplicator>newBuilder()
                        .expectedItems(16)
                        .concurrencyLevel(1)
                        .build();
        this.isFenced = false;
        registerTopicPolicyListener();
    }

    private CompletableFuture<Void> updateClusterMigrated() {
        return getMigratedClusterUrlAsync(brokerService.getPulsar(), topic)
                .thenAccept(url -> migrated = url.isPresent());
    }

    public CompletableFuture<Void> initialize() {
        return brokerService.pulsar().getPulsarResources().getNamespaceResources()
                .getPoliciesAsync(TopicName.get(topic).getNamespaceObject())
                .thenCompose(optPolicies -> {
                    final Policies policies;
                    if (!optPolicies.isPresent()) {
                        log.warn("[{}] Policies not present and isEncryptionRequired will be set to false", topic);
                        isEncryptionRequired = false;
                        policies = new Policies();
                    } else {
                        policies = optPolicies.get();
                        updateTopicPolicyByNamespacePolicy(policies);
                        isEncryptionRequired = policies.encryption_required;
                        isAllowAutoUpdateSchema = policies.is_allow_auto_update_schema;
                    }
                    updatePublishDispatcher();
                    updateResourceGroupLimiter(policies);
                    return updateClusterMigrated();
                });
    }

    @Override
    public void publishMessage(ByteBuf data, PublishContext callback) {
        if (isExceedMaximumMessageSize(data.readableBytes(), callback)) {
            callback.completed(new NotAllowedException("Exceed maximum message size")
                    , -1, -1);
            return;
        }
        callback.completed(null, 0L, 0L);
        ENTRIES_ADDED_COUNTER_UPDATER.incrementAndGet(this);

        subscriptions.forEach((name, subscription) -> {
            ByteBuf duplicateBuffer = data.retainedDuplicate();
            Entry entry = create(0L, 0L, duplicateBuffer);
            // entry internally retains data so, duplicateBuffer should be release here
            duplicateBuffer.release();
            if (subscription.getDispatcher() != null) {
                // Dispatcher needs to call the set method to support entry filter feature.
                subscription.getDispatcher().sendMessages(Arrays.asList(entry));
            } else {
                // it happens when subscription is created but dispatcher is not created as consumer is not added
                // yet
                entry.release();
            }
        });

        if (!replicators.isEmpty()) {
            replicators.forEach((name, replicator) -> {
                ByteBuf duplicateBuffer = data.retainedDuplicate();
                Entry entry = create(0L, 0L, duplicateBuffer);
                // entry internally retains data so, duplicateBuffer should be release here
                duplicateBuffer.release();
                replicator.sendMessage(entry);
            });
        }
    }

    protected CompletableFuture<Long> incrementTopicEpoch(Optional<Long> currentEpoch) {
        // Non-persistent topic does not have any durable metadata, so we're just
        // keeping the epoch in memory
        return CompletableFuture.completedFuture(currentEpoch.orElse(-1L) + 1);
    }

    protected CompletableFuture<Long> setTopicEpoch(long newEpoch) {
        // Non-persistent topic does not have any durable metadata, so we're just
        // keeping the epoch in memory
        return CompletableFuture.completedFuture(newEpoch);
    }


    @Override
    public void checkMessageDeduplicationInfo() {
        // No-op
    }

    @Override
    public boolean shouldProducerMigrate() {
        return true;
    }

    @Override
    public boolean isReplicationBacklogExist() {
        return false;
    }

    @Override
    public void removeProducer(Producer producer) {
        checkArgument(producer.getTopic() == this);
        if (producers.remove(producer.getProducerName(), producer)) {
            handleProducerRemoved(producer);
        }
    }

    @Override
    public CompletableFuture<Void> checkIfTransactionBufferRecoverCompletely(boolean isTxnEnabled) {
        return  CompletableFuture.completedFuture(null);
    }

    @Override
    public CompletableFuture<Consumer> subscribe(SubscriptionOption option) {
        return internalSubscribe(option.getCnx(), option.getSubscriptionName(), option.getConsumerId(),
                option.getSubType(), option.getPriorityLevel(), option.getConsumerName(),
                option.getStartMessageId(), option.getMetadata(), option.isReadCompacted(),
                option.getStartMessageRollbackDurationSec(), option.isReplicatedSubscriptionStateArg(),
                option.getKeySharedMeta(), option.getSubscriptionProperties().orElse(null),
                option.getSchemaType());
    }

    @Override
    public CompletableFuture<Consumer> subscribe(final TransportCnx cnx, String subscriptionName, long consumerId,
                                                 SubType subType, int priorityLevel, String consumerName,
                                                 boolean isDurable, MessageId startMessageId,
                                                 Map<String, String> metadata, boolean readCompacted,
                                                 InitialPosition initialPosition,
                                                 long resetStartMessageBackInSec, boolean replicateSubscriptionState,
                                                 KeySharedMeta keySharedMeta) {
        return internalSubscribe(cnx, subscriptionName, consumerId, subType, priorityLevel, consumerName,
                startMessageId, metadata, readCompacted, resetStartMessageBackInSec,
                replicateSubscriptionState, keySharedMeta, null, null);
    }

    private CompletableFuture<Consumer> internalSubscribe(final TransportCnx cnx, String subscriptionName,
                                                          long consumerId, SubType subType, int priorityLevel,
                                                          String consumerName, MessageId startMessageId,
                                                          Map<String, String> metadata, boolean readCompacted,
                                                          long resetStartMessageBackInSec,
                                                          boolean replicateSubscriptionState,
                                                          KeySharedMeta keySharedMeta,
                                                          Map<String, String> subscriptionProperties,
                                                          SchemaType schemaType) {

        return brokerService.checkTopicNsOwnership(getName()).thenCompose(__ -> {
            final CompletableFuture<Consumer> future = new CompletableFuture<>();

            if (hasBatchMessagePublished && !cnx.isBatchMessageCompatibleVersion()) {
                if (log.isDebugEnabled()) {
                    log.debug("[{}] Consumer doesn't support batch-message {}", topic, subscriptionName);
                }
                future.completeExceptionally(new UnsupportedVersionException("Consumer doesn't support batch-message"));
                return future;
            }

            if (subscriptionName.startsWith(replicatorPrefix)) {
                log.warn("[{}] Failed to create subscription for {}", topic, subscriptionName);
                future.completeExceptionally(
                        new NamingException("Subscription with reserved subscription name attempted"));
                return future;
            }

            if (readCompacted) {
                future.completeExceptionally(new NotAllowedException("readCompacted only valid on persistent topics"));
                return future;
            }

            lock.readLock().lock();
            try {
                if (isFenced) {
                    log.warn("[{}] Attempting to subscribe to a fenced topic", topic);
                    future.completeExceptionally(new TopicFencedException("Topic is temporarily unavailable"));
                    return future;
                }

                handleConsumerAdded(subscriptionName, consumerName);
            } finally {
                lock.readLock().unlock();
            }

            NonPersistentSubscription subscription = subscriptions.computeIfAbsent(subscriptionName,
                    name -> new NonPersistentSubscription(this, subscriptionName, subscriptionProperties));

            Consumer consumer = new Consumer(subscription, subType, topic, consumerId, priorityLevel, consumerName,
                    false, cnx, cnx.getAuthRole(), metadata, readCompacted, keySharedMeta, MessageId.latest,
                    DEFAULT_CONSUMER_EPOCH, schemaType);
            if (isMigrated()) {
                consumer.topicMigrated(getMigratedClusterUrl());
            }

            addConsumerToSubscription(subscription, consumer).thenRun(() -> {
                if (!cnx.isActive()) {
                    try {
                        consumer.close();
                    } catch (BrokerServiceException e) {
                        if (e instanceof ConsumerBusyException) {
                            log.warn("[{}][{}] Consumer {} {} already connected", topic, subscriptionName, consumerId,
                                    consumerName);
                        } else if (e instanceof SubscriptionBusyException) {
                            log.warn("[{}][{}] {}", topic, subscriptionName, e.getMessage());
                        }

                        decrementUsageCount();
                        future.completeExceptionally(e);
                        return;
                    }
                    if (log.isDebugEnabled()) {
                        log.debug("[{}] [{}] [{}] Subscribe failed -- count: {}", topic, subscriptionName,
                                consumer.consumerName(), currentUsageCount());
                    }
                    future.completeExceptionally(
                            new BrokerServiceException("Connection was closed while the opening the cursor "));
                } else {
                    log.info("[{}][{}] Created new subscription for {}", topic, subscriptionName, consumerId);
                    future.complete(consumer);
                }
            }).exceptionally(e -> {
                Throwable throwable = e.getCause();
                if (throwable instanceof ConsumerBusyException) {
                    log.warn("[{}][{}] Consumer {} {} already connected", topic, subscriptionName, consumerId,
                            consumerName);
                } else if (throwable instanceof SubscriptionBusyException) {
                    log.warn("[{}][{}] {}", topic, subscriptionName, e.getMessage());
                }

                decrementUsageCount();
                future.completeExceptionally(throwable);
                return null;
            });

            return future;
        });
    }

    @Override
    public CompletableFuture<Subscription> createSubscription(String subscriptionName, InitialPosition initialPosition,
            boolean replicateSubscriptionState, Map<String, String> properties) {
        return CompletableFuture.completedFuture(new NonPersistentSubscription(this, subscriptionName,
                properties));
    }

    @Override
    public CompletableFuture<Void> delete() {
        return delete(false, false);
    }

    /**
     * Forcefully close all producers/consumers/replicators and deletes the topic.
     *
     * @return
     */
    @Override
    public CompletableFuture<Void> deleteForcefully() {
        return delete(false, true);
    }

    private CompletableFuture<Void> delete(boolean failIfHasSubscriptions, boolean closeIfClientsConnected) {
        CompletableFuture<Void> deleteFuture = new CompletableFuture<>();

        lock.writeLock().lock();
        try {
            if (isFenced) {
                log.warn("[{}] Topic is already being closed or deleted", topic);
                deleteFuture.completeExceptionally(new TopicFencedException("Topic is already fenced"));
                return deleteFuture;
            }

            CompletableFuture<Void> closeClientFuture = new CompletableFuture<>();
            if (closeIfClientsConnected) {
                List<CompletableFuture<Void>> futures = new ArrayList<>();
                replicators.forEach((cluster, replicator) -> futures.add(replicator.disconnect()));
                producers.values().forEach(producer -> futures.add(producer.disconnect()));
                subscriptions.forEach((s, sub) -> futures.add(sub.close(true, Optional.empty())));
                FutureUtil.waitForAll(futures).thenRun(() -> {
                    closeClientFuture.complete(null);
                }).exceptionally(ex -> {
                    log.error("[{}] Error closing clients", topic, ex);
                    isFenced = false;
                    closeClientFuture.completeExceptionally(ex);
                    return null;
                });
            } else {
                closeClientFuture.complete(null);
            }

            closeClientFuture.thenAccept(delete -> {

                if (currentUsageCount() == 0) {
                    isFenced = true;

                    List<CompletableFuture<Void>> futures = new ArrayList<>();

                    if (failIfHasSubscriptions) {
                        if (!subscriptions.isEmpty()) {
                            isFenced = false;
                            deleteFuture.completeExceptionally(
                                    new TopicBusyException("Topic has subscriptions:" + subscriptions.keys()));
                            return;
                        }
                    } else {
                        subscriptions.forEach((s, sub) -> futures.add(sub.delete()));
                    }

                    futures.add(deleteSchema().thenApply(schemaVersion -> null));
                    futures.add(deleteTopicPolicies());
                    FutureUtil.waitForAll(futures).whenComplete((v, ex) -> {
                        if (ex != null) {
                            log.error("[{}] Error deleting topic", topic, ex);
                            isFenced = false;
                            deleteFuture.completeExceptionally(ex);
                        } else {
                            // topic GC iterates over topics map and removing from the map with the same thread creates
                            // deadlock. so, execute it in different thread
                            brokerService.executor().execute(() -> {
                                brokerService.removeTopicFromCache(NonPersistentTopic.this);
                                unregisterTopicPolicyListener();
                                log.info("[{}] Topic deleted", topic);
                                deleteFuture.complete(null);
                            });
                        }
                    });
                } else {
                    deleteFuture.completeExceptionally(new TopicBusyException(
                            "Topic has " + currentUsageCount() + " connected producers/consumers"));
                }
            }).exceptionally(ex -> {
                deleteFuture.completeExceptionally(
                        new TopicBusyException("Failed to close clients before deleting topic."));
                return null;
            });
        } finally {
            lock.writeLock().unlock();
        }

        return deleteFuture;
    }


    @Override
    public CompletableFuture<Void> close(boolean closeWithoutWaitingClientDisconnect) {
        return close(true, closeWithoutWaitingClientDisconnect);
    }

    /**
     * Close this topic - close all producers and subscriptions associated with this topic.
     *
     * @param disconnectClients disconnect clients
     * @param closeWithoutWaitingClientDisconnect don't wait for client disconnect and forcefully close managed-ledger
     * @return Completable future indicating completion of close operation
     */
    @Override
    public CompletableFuture<Void> close(
            boolean disconnectClients, boolean closeWithoutWaitingClientDisconnect) {
        CompletableFuture<Void> closeFuture = new CompletableFuture<>();

        lock.writeLock().lock();
        try {
            if (!disconnectClients) {
                transferring = true;
            }
            if (!isFenced || closeWithoutWaitingClientDisconnect) {
                isFenced = true;
            } else {
                log.warn("[{}] Topic is already being closed or deleted", topic);
                closeFuture.completeExceptionally(new TopicFencedException("Topic is already fenced"));
                return closeFuture;
            }
        } finally {
            lock.writeLock().unlock();
        }

        List<CompletableFuture<Void>> futures = new ArrayList<>();

        replicators.forEach((cluster, replicator) -> futures.add(replicator.disconnect()));
        if (disconnectClients) {
            futures.add(ExtensibleLoadManagerImpl.getAssignedBrokerLookupData(
                brokerService.getPulsar(), topic).thenAccept(lookupData -> {
                    producers.values().forEach(producer -> futures.add(producer.disconnect(lookupData)));
                    // Topics unloaded due to the ExtensibleLoadManager undergo closing twice: first with
                    // disconnectClients = false, second with disconnectClients = true. The check below identifies the
                    // cases when Topic.close is called outside the scope of the ExtensibleLoadManager. In these
                    // situations, we must pursue the regular Subscription.close, as Topic.close is invoked just once.
                    if (isTransferring()) {
                        subscriptions.forEach((s, sub) -> futures.add(sub.disconnect(lookupData)));
                    } else {
                        subscriptions.forEach((s, sub) -> futures.add(sub.close(true, lookupData)));
                    }
                }
            ));
        } else {
            subscriptions.forEach((s, sub) -> futures.add(sub.close(false, Optional.empty())));
        }
<<<<<<< HEAD
        subscriptions.forEach((s, sub) -> futures.add(sub.disconnect()));
=======
        if (topicPublishRateLimiter != null) {
            topicPublishRateLimiter.close();
        }
        if (this.resourceGroupPublishLimiter != null) {
            this.resourceGroupPublishLimiter.unregisterRateLimitFunction(this.getName());
        }
>>>>>>> 3fb83f7a

        if (entryFilters != null) {
            entryFilters.getRight().forEach(filter -> {
                try {
                    filter.close();
                } catch (Throwable e) {
                    log.warn("Error shutting down entry filter {}", filter, e);
                }
            });
        }

        CompletableFuture<Void> clientCloseFuture =
                closeWithoutWaitingClientDisconnect ? CompletableFuture.completedFuture(null)
                        : FutureUtil.waitForAll(futures);

        clientCloseFuture.thenRun(() -> {
            log.info("[{}] Topic closed", topic);
            // unload topic iterates over topics map and removing from the map with the same thread creates deadlock.
            // so, execute it in different thread
            brokerService.executor().execute(() -> {

                if (disconnectClients) {
                    brokerService.removeTopicFromCache(NonPersistentTopic.this);
                    unregisterTopicPolicyListener();
                }
                closeFuture.complete(null);

            });
        }).exceptionally(exception -> {
            log.error("[{}] Error closing topic", topic, exception);
            isFenced = false;
            closeFuture.completeExceptionally(exception);
            return null;
        });

        return closeFuture;
    }

    public CompletableFuture<Void> stopReplProducers() {
        List<CompletableFuture<Void>> closeFutures = new ArrayList<>();
        replicators.forEach((region, replicator) -> closeFutures.add(replicator.disconnect()));
        return FutureUtil.waitForAll(closeFutures);
    }

    @Override
    public CompletableFuture<Void> checkReplication() {
        TopicName name = TopicName.get(topic);
        if (!name.isGlobal() || NamespaceService.isHeartbeatNamespace(name)) {
            return CompletableFuture.completedFuture(null);
        }

        if (log.isDebugEnabled()) {
            log.debug("[{}] Checking replication status", name);
        }

        Set<String> configuredClusters = new HashSet<>(topicPolicies.getReplicationClusters().get());

        String localCluster = brokerService.pulsar().getConfiguration().getClusterName();

        List<CompletableFuture<Void>> futures = new ArrayList<>();

        // Check for missing replicators
        for (String cluster : configuredClusters) {
            if (cluster.equals(localCluster)) {
                continue;
            }

            if (!replicators.containsKey(cluster)) {
                futures.add(startReplicator(cluster));
            }
        }

        // Check for replicators to be stopped
        replicators.forEach((cluster, replicator) -> {
            if (!cluster.equals(localCluster)) {
                if (!configuredClusters.contains(cluster)) {
                    futures.add(removeReplicator(cluster));
                }
            }
        });
        return FutureUtil.waitForAll(futures);
    }

    CompletableFuture<Void> startReplicator(String remoteCluster) {
        log.info("[{}] Starting replicator to remote: {}", topic, remoteCluster);
        String localCluster = brokerService.pulsar().getConfiguration().getClusterName();
        return addReplicationCluster(remoteCluster, NonPersistentTopic.this, localCluster);
    }

    protected CompletableFuture<Void> addReplicationCluster(String remoteCluster, NonPersistentTopic nonPersistentTopic,
            String localCluster) {
        return AbstractReplicator.validatePartitionedTopicAsync(nonPersistentTopic.getName(), brokerService)
                .thenCompose(__ -> brokerService.pulsar().getPulsarResources().getClusterResources()
                        .getClusterAsync(remoteCluster)
                        .thenApply(clusterData ->
                                brokerService.getReplicationClient(remoteCluster, clusterData)))
                .thenAccept(replicationClient -> {
                    replicators.computeIfAbsent(remoteCluster, r -> {
                        try {
                            return new NonPersistentReplicator(NonPersistentTopic.this, localCluster,
                                    remoteCluster, brokerService, (PulsarClientImpl) replicationClient);
                        } catch (PulsarServerException e) {
                            log.error("[{}] Replicator startup failed {}", topic, remoteCluster, e);
                        }
                        return null;
                    });

                    // clean up replicator if startup is failed
                    if (replicators.containsKey(remoteCluster) && replicators.get(remoteCluster) == null) {
                        replicators.remove(remoteCluster);
                    }
                });
    }

    CompletableFuture<Void> removeReplicator(String remoteCluster) {
        log.info("[{}] Removing replicator to {}", topic, remoteCluster);
        final CompletableFuture<Void> future = new CompletableFuture<>();

        String name = NonPersistentReplicator.getReplicatorName(replicatorPrefix, remoteCluster);

        replicators.get(remoteCluster).disconnect().thenRun(() -> {
            log.info("[{}] Successfully removed replicator {}", name, remoteCluster);
            replicators.remove(remoteCluster);

        }).exceptionally(e -> {
            log.error("[{}] Failed to close replication producer {} {}", topic, name, e.getMessage(), e);
            future.completeExceptionally(e);
            return null;
        });

        return future;
    }

    private CompletableFuture<Void> checkReplicationAndRetryOnFailure() {
        CompletableFuture<Void> result = new CompletableFuture<Void>();
        checkReplication().thenAccept(res -> {
            log.info("[{}] Policies updated successfully", topic);
            result.complete(null);
        }).exceptionally(th -> {
            log.error("[{}] Policies update failed {}, scheduled retry in {} seconds", topic, th.getMessage(),
                    POLICY_UPDATE_FAILURE_RETRY_TIME_SECONDS, th);
            brokerService.executor().schedule(this::checkReplicationAndRetryOnFailure,
                    POLICY_UPDATE_FAILURE_RETRY_TIME_SECONDS, TimeUnit.SECONDS);
            result.completeExceptionally(th);
            return null;
        });
        return result;
    }

    @Override
    public void checkMessageExpiry() {
        // No-op
    }

    @Override
    public int getNumberOfConsumers() {
        int count = 0;
        for (NonPersistentSubscription subscription : subscriptions.values()) {
            count += subscription.getConsumers().size();
        }
        return count;
    }

    @Override
    public int getNumberOfSameAddressConsumers(final String clientAddress) {
        return getNumberOfSameAddressConsumers(clientAddress, subscriptions.values());
    }

    @Override
    public ConcurrentOpenHashMap<String, NonPersistentSubscription> getSubscriptions() {
        return subscriptions;
    }

    @Override
    public ConcurrentOpenHashMap<String, NonPersistentReplicator> getReplicators() {
        return replicators;
    }

    @Override
    public ConcurrentOpenHashMap<String, ? extends Replicator> getShadowReplicators() {
        return ConcurrentOpenHashMap.emptyMap();
    }

    @Override
    public Subscription getSubscription(String subscription) {
        return subscriptions.get(subscription);
    }

    public Replicator getPersistentReplicator(String remoteCluster) {
        return replicators.get(remoteCluster);
    }

    @Override
    public void updateRates(NamespaceStats nsStats, NamespaceBundleStats bundleStats,
            StatsOutputStream topicStatsStream, ClusterReplicationMetrics replStats, String namespace,
            boolean hydratePublishers) {

        TopicStats topicStats = threadLocalTopicStats.get();
        topicStats.reset();

        replicators.forEach((region, replicator) -> replicator.updateRates());

        nsStats.producerCount += producers.size();
        bundleStats.producerCount += producers.size();
        topicStatsStream.startObject(topic);

        topicStatsStream.startList("publishers");
        producers.values().forEach(producer -> {
            producer.updateRates();
            PublisherStatsImpl publisherStats = producer.getStats();

            topicStats.aggMsgRateIn += publisherStats.msgRateIn;
            topicStats.aggMsgThroughputIn += publisherStats.msgThroughputIn;

            if (producer.isRemote()) {
                topicStats.remotePublishersStats.put(producer.getRemoteCluster(), publisherStats);
            }

            if (hydratePublishers) {
                StreamingStats.writePublisherStats(topicStatsStream, publisherStats);
            }
        });
        topicStatsStream.endList();

        // Start replicator stats
        topicStatsStream.startObject("replication");
        nsStats.replicatorCount += topicStats.remotePublishersStats.size();

        // Close replication
        topicStatsStream.endObject();

        // Start subscription stats
        topicStatsStream.startObject("subscriptions");
        nsStats.subsCount += subscriptions.size();

        subscriptions.forEach((subscriptionName, subscription) -> {
            double subMsgRateOut = 0;
            double subMsgThroughputOut = 0;
            double subMsgRateRedeliver = 0;
            double subMsgAckRate = 0;

            // Start subscription name & consumers
            try {
                topicStatsStream.startObject(subscriptionName);
                topicStatsStream.startList("consumers");

                for (Consumer consumer : subscription.getConsumers()) {
                    ++nsStats.consumerCount;
                    ++bundleStats.consumerCount;

                    consumer.updateRates();

                    ConsumerStatsImpl consumerStats = consumer.getStats();
                    subMsgRateOut += consumerStats.msgRateOut;
                    subMsgAckRate += consumerStats.messageAckRate;

                    subMsgThroughputOut += consumerStats.msgThroughputOut;
                    subMsgRateRedeliver += consumerStats.msgRateRedeliver;

                    // Populate consumer specific stats here
                    StreamingStats.writeConsumerStats(topicStatsStream, subscription.getType(), consumerStats);
                }

                // Close Consumer stats
                topicStatsStream.endList();

                // Populate subscription specific stats here
                topicStatsStream.writePair("msgBacklog", subscription.getNumberOfEntriesInBacklog(false));
                topicStatsStream.writePair("msgRateExpired", subscription.getExpiredMessageRate());
                topicStatsStream.writePair("msgRateOut", subMsgRateOut);
                topicStatsStream.writePair("messageAckRate", subMsgAckRate);
                topicStatsStream.writePair("msgThroughputOut", subMsgThroughputOut);
                topicStatsStream.writePair("msgRateRedeliver", subMsgRateRedeliver);
                topicStatsStream.writePair("type", subscription.getTypeString());

                // Write entry filter stats
                Dispatcher dispatcher0 = subscription.getDispatcher();
                if (null != dispatcher0) {
                    topicStatsStream.writePair("filterProcessedMsgCount",
                            dispatcher0.getFilterProcessedMsgCount());
                    topicStatsStream.writePair("filterAcceptedMsgCount",
                            dispatcher0.getFilterAcceptedMsgCount());
                    topicStatsStream.writePair("filterRejectedMsgCount",
                            dispatcher0.getFilterRejectedMsgCount());
                    topicStatsStream.writePair("filterRescheduledMsgCount",
                            dispatcher0.getFilterRescheduledMsgCount());
                }

                if (subscription.getDispatcher() != null) {
                    subscription.getDispatcher().getMessageDropRate().calculateRate();
                    topicStatsStream.writePair("msgDropRate",
                            subscription.getDispatcher().getMessageDropRate().getValueRate());
                }

                // Close consumers
                topicStatsStream.endObject();

                topicStats.aggMsgRateOut += subMsgRateOut;
                topicStats.aggMsgThroughputOut += subMsgThroughputOut;
                nsStats.msgBacklog += subscription.getNumberOfEntriesInBacklog(false);
            } catch (Exception e) {
                log.error("Got exception when creating consumer stats for subscription {}: {}", subscriptionName,
                        e.getMessage(), e);
            }
        });

        // Close subscription
        topicStatsStream.endObject();

        // Remaining dest stats.
        topicStats.averageMsgSize = topicStats.aggMsgRateIn == 0.0 ? 0.0
                : (topicStats.aggMsgThroughputIn / topicStats.aggMsgRateIn);
        topicStatsStream.writePair("producerCount", producers.size());
        topicStatsStream.writePair("averageMsgSize", topicStats.averageMsgSize);
        topicStatsStream.writePair("msgRateIn", topicStats.aggMsgRateIn);
        topicStatsStream.writePair("msgRateOut", topicStats.aggMsgRateOut);
        topicStatsStream.writePair("msgThroughputIn", topicStats.aggMsgThroughputIn);
        topicStatsStream.writePair("msgThroughputOut", topicStats.aggMsgThroughputOut);
        topicStatsStream.writePair("msgInCount", getMsgInCounter());
        topicStatsStream.writePair("bytesInCount", getBytesInCounter());
        topicStatsStream.writePair("msgOutCount", getMsgOutCounter());
        topicStatsStream.writePair("bytesOutCount", getBytesOutCounter());
        topicStatsStream.writePair("filteredEntriesCount", getFilteredEntriesCount());

        nsStats.msgRateIn += topicStats.aggMsgRateIn;
        nsStats.msgRateOut += topicStats.aggMsgRateOut;
        nsStats.msgThroughputIn += topicStats.aggMsgThroughputIn;
        nsStats.msgThroughputOut += topicStats.aggMsgThroughputOut;

        bundleStats.msgRateIn += topicStats.aggMsgRateIn;
        bundleStats.msgRateOut += topicStats.aggMsgRateOut;
        bundleStats.msgThroughputIn += topicStats.aggMsgThroughputIn;
        bundleStats.msgThroughputOut += topicStats.aggMsgThroughputOut;
        // add publish-latency metrics
        this.addEntryLatencyStatsUsec.refresh();
        NamespaceStats.add(this.addEntryLatencyStatsUsec.getBuckets(), nsStats.addLatencyBucket);
        this.addEntryLatencyStatsUsec.reset();
        // Close topic object
        topicStatsStream.endObject();
    }

    @Override
    public NonPersistentTopicStatsImpl getStats(boolean getPreciseBacklog, boolean subscriptionBacklogSize,
                                                boolean getEarliestTimeInBacklog) {
        try {
            return asyncGetStats(getPreciseBacklog, subscriptionBacklogSize, getPreciseBacklog).get();
        } catch (InterruptedException | ExecutionException e) {
            log.error("[{}] Fail to get stats", topic, e);
            return null;
        }
    }

    @Override
    public TopicStatsImpl getStats(GetStatsOptions getStatsOptions) {
        try {
            return asyncGetStats(getStatsOptions).get();
        } catch (InterruptedException | ExecutionException e) {
            log.error("[{}] Fail to get stats", topic, e);
            return null;
        }
    }

    @Override
    public CompletableFuture<NonPersistentTopicStatsImpl> asyncGetStats(boolean getPreciseBacklog,
                                                                        boolean subscriptionBacklogSize,
                                                                        boolean getEarliestTimeInBacklog) {
        GetStatsOptions getStatsOptions = new GetStatsOptions(getPreciseBacklog, subscriptionBacklogSize,
                getEarliestTimeInBacklog, false, false);
        return (CompletableFuture<NonPersistentTopicStatsImpl>) asyncGetStats(getStatsOptions);
    }

    @Override
    public CompletableFuture<? extends TopicStatsImpl> asyncGetStats(GetStatsOptions getStatsOptions) {
        CompletableFuture<NonPersistentTopicStatsImpl> future = new CompletableFuture<>();
        NonPersistentTopicStatsImpl stats = new NonPersistentTopicStatsImpl();

        ObjectObjectHashMap<String, PublisherStatsImpl> remotePublishersStats = new ObjectObjectHashMap<>();

        producers.values().forEach(producer -> {
            NonPersistentPublisherStatsImpl publisherStats = (NonPersistentPublisherStatsImpl) producer.getStats();
            stats.msgRateIn += publisherStats.msgRateIn;
            stats.msgThroughputIn += publisherStats.msgThroughputIn;

            if (producer.isRemote()) {
                remotePublishersStats.put(producer.getRemoteCluster(), publisherStats);
            } else if (!getStatsOptions.isExcludePublishers()) {
                stats.addPublisher(publisherStats);
            }
        });

        stats.averageMsgSize = stats.msgRateIn == 0.0 ? 0.0 : (stats.msgThroughputIn / stats.msgRateIn);
        stats.msgInCounter = getMsgInCounter();
        stats.bytesInCounter = getBytesInCounter();
        stats.waitingPublishers = getWaitingProducersCount();
        stats.bytesOutCounter = bytesOutFromRemovedSubscriptions.longValue();
        stats.msgOutCounter = msgOutFromRemovedSubscriptions.longValue();

        subscriptions.forEach((name, subscription) -> {
            NonPersistentSubscriptionStatsImpl subStats = subscription.getStats(getStatsOptions);

            stats.msgRateOut += subStats.msgRateOut;
            stats.msgThroughputOut += subStats.msgThroughputOut;
            stats.bytesOutCounter += subStats.bytesOutCounter;
            stats.msgOutCounter += subStats.msgOutCounter;
            stats.getSubscriptions().put(name, subStats);
        });

        replicators.forEach((cluster, replicator) -> {
            NonPersistentReplicatorStatsImpl replicatorStats = replicator.getStats();

            // Add incoming msg rates
            PublisherStatsImpl pubStats = remotePublishersStats.get(replicator.getRemoteCluster());
            if (pubStats != null) {
                replicatorStats.msgRateIn = pubStats.msgRateIn;
                replicatorStats.msgThroughputIn = pubStats.msgThroughputIn;
                replicatorStats.inboundConnection = pubStats.getAddress();
                replicatorStats.inboundConnectedSince = pubStats.getConnectedSince();
            }

            stats.msgRateOut += replicatorStats.msgRateOut;
            stats.msgThroughputOut += replicatorStats.msgThroughputOut;

            stats.getReplication().put(replicator.getRemoteCluster(), replicatorStats);
        });

        stats.topicEpoch = topicEpoch.orElse(null);
        stats.ownerBroker = brokerService.pulsar().getLookupServiceAddress();
        future.complete(stats);
        return future;
    }

    @Override
    public CompletableFuture<PersistentTopicInternalStats> getInternalStats(boolean includeLedgerMetadata) {

        PersistentTopicInternalStats stats = new PersistentTopicInternalStats();
        stats.entriesAddedCounter = ENTRIES_ADDED_COUNTER_UPDATER.get(this);

        stats.cursors = new TreeMap<>();
        subscriptions.forEach((name, subs) -> stats.cursors.put(name, new CursorStats()));
        replicators.forEach((name, subs) -> stats.cursors.put(name, new CursorStats()));

        return CompletableFuture.completedFuture(stats);
    }

    public boolean isActive() {
        if (TopicName.get(topic).isGlobal()) {
            // No local consumers and no local producers
            return !subscriptions.isEmpty() || hasLocalProducers();
        }
        return currentUsageCount() != 0 || !subscriptions.isEmpty();
    }

    @Override
    public CompletableFuture<Void> checkClusterMigration() {
        Optional<ClusterUrl> url = getMigratedClusterUrl();
        if (url.isPresent()) {
            this.migrated = true;
            producers.forEach((__, producer) -> {
                producer.topicMigrated(url);
            });
            subscriptions.forEach((__, sub) -> {
                sub.getConsumers().forEach((consumer) -> {
                    consumer.topicMigrated(url);
                });
            });
            return disconnectReplicators().thenCompose(__ -> checkAndUnsubscribeSubscriptions());
        }
        return CompletableFuture.completedFuture(null);
    }

    private CompletableFuture<Void> checkAndUnsubscribeSubscriptions() {
        List<CompletableFuture<Void>> futures = new ArrayList<>();
        subscriptions.forEach((s, subscription) -> {
            if (subscription.getConsumers().isEmpty()) {
                futures.add(subscription.delete());
            }
        });

        return FutureUtil.waitForAll(futures);
    }

    private CompletableFuture<Void> disconnectReplicators() {
        List<CompletableFuture<Void>> futures = new ArrayList<>();
        ConcurrentOpenHashMap<String, NonPersistentReplicator> replicators = getReplicators();
        replicators.forEach((r, replicator) -> {
            futures.add(replicator.disconnect());
        });
        return FutureUtil.waitForAll(futures);
    }

    @Override
    public void checkGC() {
        if (!isDeleteWhileInactive()) {
            // This topic is not included in GC
            return;
        }
        int maxInactiveDurationInSec = topicPolicies.getInactiveTopicPolicies().get().getMaxInactiveDurationSeconds();
        if (isActive()) {
            lastActive = System.nanoTime();
        } else {
            if (System.nanoTime() - lastActive > TimeUnit.SECONDS.toNanos(maxInactiveDurationInSec)) {

                if (TopicName.get(topic).isGlobal()) {
                    // For global namespace, close repl producers first.
                    // Once all repl producers are closed, we can delete the topic,
                    // provided no remote producers connected to the broker.
                    if (log.isDebugEnabled()) {
                        log.debug("[{}] Global topic inactive for {} seconds, closing repl producers.", topic,
                            maxInactiveDurationInSec);
                    }

                    stopReplProducers().thenCompose(v -> delete(true, false))
                            .thenCompose(__ -> tryToDeletePartitionedMetadata())
                            .thenRun(() -> log.info("[{}] Topic deleted successfully due to inactivity", topic))
                            .exceptionally(e -> {
                                Throwable throwable = e.getCause();
                                if (throwable instanceof TopicBusyException) {
                                    // topic became active again
                                    if (log.isDebugEnabled()) {
                                        log.debug("[{}] Did not delete busy topic: {}", topic,
                                                throwable.getMessage());
                                    }
                                    replicators.forEach((region, replicator) -> replicator.startProducer());
                                } else {
                                    log.warn("[{}] Inactive topic deletion failed", topic, e);
                                }
                                return null;
                            });

                }
            }
        }
    }

    private CompletableFuture<Void> tryToDeletePartitionedMetadata() {
        if (TopicName.get(topic).isPartitioned() && !deletePartitionedTopicMetadataWhileInactive()) {
            return CompletableFuture.completedFuture(null);
        }
        TopicName topicName = TopicName.get(TopicName.get(topic).getPartitionedTopicName());
        NamespaceResources.PartitionedTopicResources partitionedTopicResources = brokerService.pulsar()
                .getPulsarResources().getNamespaceResources().getPartitionedTopicResources();
        return partitionedTopicResources.partitionedTopicExistsAsync(topicName)
                .thenCompose(partitionedTopicExist -> {
                    if (!partitionedTopicExist) {
                        return CompletableFuture.completedFuture(null);
                    } else {
                        return getBrokerService().pulsar().getPulsarResources().getNamespaceResources()
                                .getPartitionedTopicResources().runWithMarkDeleteAsync(topicName,
                                        () -> partitionedTopicResources.deletePartitionedTopicAsync(topicName));
                    }
                });
    }

    @Override
    public void checkInactiveSubscriptions() {
        // no-op
        // subscriptions will be removed after all the consumers disconnected.
    }

    @Override
    public void checkBackloggedCursors() {
        // no-op
    }

    @Override
    public void checkCursorsToCacheEntries() {
        // no-op
    }

    @Override
    public void checkDeduplicationSnapshot() {
        // no-op
    }

    @Override
    public CompletableFuture<Void> onPoliciesUpdate(Policies data) {
        if (log.isDebugEnabled()) {
            log.debug("[{}] isEncryptionRequired changes: {} -> {}", topic, isEncryptionRequired,
                    data.encryption_required);
        }

        updateTopicPolicyByNamespacePolicy(data);

        isEncryptionRequired = data.encryption_required;
        isAllowAutoUpdateSchema = data.is_allow_auto_update_schema;

        List<CompletableFuture<Void>> producerCheckFutures = new ArrayList<>(producers.size());
        producers.values().forEach(producer -> producerCheckFutures.add(
                producer.checkPermissionsAsync().thenRun(producer::checkEncryption)));

        return FutureUtil.waitForAll(producerCheckFutures).thenCompose((__) -> {
            List<CompletableFuture<Void>> consumerCheckFutures = new ArrayList<>();
            subscriptions.forEach((subName, sub) -> sub.getConsumers().forEach(consumer -> {
                consumerCheckFutures.add(consumer.checkPermissionsAsync());
            }));

            return FutureUtil.waitForAll(consumerCheckFutures)
                    .thenCompose((___) -> checkReplicationAndRetryOnFailure());
        }).exceptionally(ex -> {
            log.error("[{}] update namespace polices : {} error", this.getName(), data, ex);
            throw FutureUtil.wrapToCompletionException(ex);
        });
    }

    @Override
    public void onUpdate(TopicPolicies data) {
        if (data == null) {
            return;
        }
        updateTopicPolicy(data);
    }

    /**
     *
     * @return Backlog quota for topic
     */
    @Override
    public BacklogQuota getBacklogQuota(BacklogQuotaType backlogQuotaType) {
        // No-op
        throw new UnsupportedOperationException("getBacklogQuota method is not supported on non-persistent topic");
    }

    /**
     *
     * @return quota exceeded status for blocking producer creation
     */
    @Override
    public CompletableFuture<Void> checkBacklogQuotaExceeded(String producerName, BacklogQuotaType backlogQuotaType) {
        // No-op
        return CompletableFuture.completedFuture(null);
    }

    @Override
    public boolean isReplicated() {
        return replicators.size() > 1;
    }

    @Override
    public boolean isShadowReplicated() {
        return false;
    }

    @Override
    public CompletableFuture<Void> unsubscribe(String subscriptionName) {
        // checkInactiveSubscriptions iterates over subscriptions map and removing from the map with the same thread.
        // That creates deadlock. so, execute remove it in different thread.
        return CompletableFuture.runAsync(() -> {
            NonPersistentSubscription sub = subscriptions.remove(subscriptionName);
            if (sub != null) {
                // preserve accumulative stats form removed subscription
                GetStatsOptions getStatsOptions = new GetStatsOptions(false, false, false, false, false);
                SubscriptionStatsImpl stats = sub.getStats(getStatsOptions);
                bytesOutFromRemovedSubscriptions.add(stats.bytesOutCounter);
                msgOutFromRemovedSubscriptions.add(stats.msgOutCounter);
            }
        }, brokerService.executor());
    }

    @Override
    public Position getLastPosition() {
        throw new UnsupportedOperationException("getLastPosition is not supported on non-persistent topic");
    }

    @Override
    public CompletableFuture<MessageId> getLastMessageId() {
        throw new UnsupportedOperationException("getLastMessageId is not supported on non-persistent topic");
    }

    private static final Logger log = LoggerFactory.getLogger(NonPersistentTopic.class);

    @Override
    public CompletableFuture<Void> addSchemaIfIdleOrCheckCompatible(SchemaData schema) {
        return hasSchema().thenCompose((hasSchema) -> {
            int numActiveConsumersWithoutAutoSchema = subscriptions.values().stream()
                    .mapToInt(subscription -> subscription.getConsumers().stream()
                            .filter(consumer -> consumer.getSchemaType() != SchemaType.AUTO_CONSUME)
                            .toList().size())
                    .sum();
            if (hasSchema
                    || (!producers.isEmpty())
                    || (numActiveConsumersWithoutAutoSchema != 0)
                    || ENTRIES_ADDED_COUNTER_UPDATER.get(this) != 0) {
                return checkSchemaCompatibleForConsumer(schema);
            } else {
                return addSchema(schema).thenCompose(schemaVersion -> CompletableFuture.completedFuture(null));
            }
        });
    }

    @Override
    public void publishTxnMessage(TxnID txnID, ByteBuf headersAndPayload, PublishContext publishContext) {
        throw new UnsupportedOperationException("PublishTxnMessage is not supported by non-persistent topic");
    }

    @Override
    public CompletableFuture<Void> endTxn(TxnID txnID, int txnAction, long lowWaterMark) {
        return FutureUtil.failedFuture(
                new Exception("Unsupported operation endTxn in non-persistent topic."));
    }

    @Override
    public CompletableFuture<Void> truncate() {
        return FutureUtil.failedFuture(new NotAllowedException("Unsupported truncate"));
    }

    protected boolean isTerminated() {
        return false;
    }


    @Override
    protected boolean isMigrated() {
        return this.migrated;
    }

    @Override
    public boolean isPersistent() {
        return false;
    }
}<|MERGE_RESOLUTION|>--- conflicted
+++ resolved
@@ -542,16 +542,6 @@
         } else {
             subscriptions.forEach((s, sub) -> futures.add(sub.close(false, Optional.empty())));
         }
-<<<<<<< HEAD
-        subscriptions.forEach((s, sub) -> futures.add(sub.disconnect()));
-=======
-        if (topicPublishRateLimiter != null) {
-            topicPublishRateLimiter.close();
-        }
-        if (this.resourceGroupPublishLimiter != null) {
-            this.resourceGroupPublishLimiter.unregisterRateLimitFunction(this.getName());
-        }
->>>>>>> 3fb83f7a
 
         if (entryFilters != null) {
             entryFilters.getRight().forEach(filter -> {
