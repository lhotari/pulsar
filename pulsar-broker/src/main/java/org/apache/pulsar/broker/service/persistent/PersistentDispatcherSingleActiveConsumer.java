/*
 * Licensed to the Apache Software Foundation (ASF) under one
 * or more contributor license agreements.  See the NOTICE file
 * distributed with this work for additional information
 * regarding copyright ownership.  The ASF licenses this file
 * to you under the Apache License, Version 2.0 (the
 * "License"); you may not use this file except in compliance
 * with the License.  You may obtain a copy of the License at
 *
 *   http://www.apache.org/licenses/LICENSE-2.0
 *
 * Unless required by applicable law or agreed to in writing,
 * software distributed under the License is distributed on an
 * "AS IS" BASIS, WITHOUT WARRANTIES OR CONDITIONS OF ANY
 * KIND, either express or implied.  See the License for the
 * specific language governing permissions and limitations
 * under the License.
 */
package org.apache.pulsar.broker.service.persistent;

import static org.apache.pulsar.broker.service.persistent.PersistentTopic.MESSAGE_RATE_BACKOFF_MS;
import static org.apache.pulsar.common.protocol.Commands.DEFAULT_CONSUMER_EPOCH;
import com.google.common.annotations.VisibleForTesting;
import io.netty.util.Recycler;
import java.util.Iterator;
import java.util.List;
import java.util.Objects;
import java.util.Optional;
import java.util.concurrent.Executor;
import java.util.concurrent.ScheduledFuture;
import java.util.concurrent.TimeUnit;
import java.util.concurrent.atomic.AtomicBoolean;
import org.apache.bookkeeper.mledger.AsyncCallbacks.ReadEntriesCallback;
import org.apache.bookkeeper.mledger.Entry;
import org.apache.bookkeeper.mledger.ManagedCursor;
import org.apache.bookkeeper.mledger.ManagedLedgerException;
import org.apache.bookkeeper.mledger.ManagedLedgerException.ConcurrentWaitCallbackException;
import org.apache.bookkeeper.mledger.ManagedLedgerException.NoMoreEntriesToReadException;
import org.apache.bookkeeper.mledger.ManagedLedgerException.TooManyRequestsException;
import org.apache.bookkeeper.mledger.Position;
import org.apache.commons.lang3.tuple.Pair;
import org.apache.pulsar.broker.service.AbstractDispatcherSingleActiveConsumer;
import org.apache.pulsar.broker.service.Consumer;
import org.apache.pulsar.broker.service.Dispatcher;
import org.apache.pulsar.broker.service.EntryBatchIndexesAcks;
import org.apache.pulsar.broker.service.EntryBatchSizes;
import org.apache.pulsar.broker.service.RedeliveryTracker;
import org.apache.pulsar.broker.service.RedeliveryTrackerDisabled;
import org.apache.pulsar.broker.service.SendMessageInfo;
import org.apache.pulsar.broker.service.Subscription;
import org.apache.pulsar.broker.service.persistent.DispatchRateLimiter.Type;
import org.apache.pulsar.broker.transaction.exception.buffer.TransactionBufferException;
import org.apache.pulsar.client.api.MessageId;
import org.apache.pulsar.common.api.proto.CommandSubscribe.SubType;
import org.apache.pulsar.common.util.Backoff;
import org.apache.pulsar.common.util.Codec;
import org.apache.pulsar.compaction.CompactedTopicUtils;
import org.apache.pulsar.compaction.Compactor;
import org.apache.pulsar.compaction.TopicCompactionService;
import org.slf4j.Logger;
import org.slf4j.LoggerFactory;

public class PersistentDispatcherSingleActiveConsumer extends AbstractDispatcherSingleActiveConsumer
        implements Dispatcher, ReadEntriesCallback {

    private final AtomicBoolean isRescheduleReadInProgress = new AtomicBoolean(false);
    protected final PersistentTopic topic;
    protected final Executor executor;

    protected final String name;
    private Optional<DispatchRateLimiter> dispatchRateLimiter = Optional.empty();

    protected volatile boolean havePendingRead = false;

    protected volatile int readBatchSize;
    protected final Backoff readFailureBackoff;
    private ScheduledFuture<?> readOnActiveConsumerTask = null;

    private final RedeliveryTracker redeliveryTracker;

    public PersistentDispatcherSingleActiveConsumer(ManagedCursor cursor, SubType subscriptionType, int partitionIndex,
                                                    PersistentTopic topic, Subscription subscription) {
        super(subscriptionType, partitionIndex, topic.getName(), subscription,
                topic.getBrokerService().pulsar().getConfiguration(), cursor);
        this.topic = topic;
        this.executor = topic.getBrokerService().getTopicOrderedExecutor().chooseThread();
        this.name = topic.getName() + " / " + (cursor.getName() != null ? Codec.decode(cursor.getName())
                : ""/* NonDurableCursor doesn't have name */);
        this.readBatchSize = serviceConfig.getDispatcherMaxReadBatchSize();
        this.readFailureBackoff = new Backoff(serviceConfig.getDispatcherReadFailureBackoffInitialTimeInMs(),
            TimeUnit.MILLISECONDS, serviceConfig.getDispatcherReadFailureBackoffMaxTimeInMs(),
            TimeUnit.MILLISECONDS, serviceConfig.getDispatcherReadFailureBackoffMandatoryStopTimeInMs(),
            TimeUnit.MILLISECONDS);
        this.redeliveryTracker = RedeliveryTrackerDisabled.REDELIVERY_TRACKER_DISABLED;
        this.initializeDispatchRateLimiterIfNeeded();
    }

    protected void scheduleReadOnActiveConsumer() {
        cancelPendingRead();

        if (havePendingRead) {
            return;
        }

        // When a new consumer is chosen, start delivery from unacked message.
        // If there is any pending read operation, let it finish and then rewind

        if (subscriptionType != SubType.Failover || serviceConfig.getActiveConsumerFailoverDelayTimeMillis() <= 0) {
            if (log.isDebugEnabled()) {
                log.debug("[{}] Rewind cursor and read more entries without delay", name);
            }
            Consumer activeConsumer = getActiveConsumer();
            cursor.rewind(activeConsumer != null && activeConsumer.readCompacted());

            notifyActiveConsumerChanged(activeConsumer);
            readMoreEntries(activeConsumer);
            return;
        }

        // If subscription type is Failover, delay rewinding cursor and
        // reading more entries in order to prevent message duplication

        if (readOnActiveConsumerTask != null) {
            return;
        }

        readOnActiveConsumerTask = topic.getBrokerService().executor().schedule(() -> {
            if (log.isDebugEnabled()) {
                log.debug("[{}] Rewind cursor and read more entries after {} ms delay", name,
                        serviceConfig.getActiveConsumerFailoverDelayTimeMillis());
            }
            Consumer activeConsumer = getActiveConsumer();
            cursor.rewind(activeConsumer != null && activeConsumer.readCompacted());

            notifyActiveConsumerChanged(activeConsumer);
            readMoreEntries(activeConsumer);
            synchronized (this) {
                readOnActiveConsumerTask = null;
            }
        }, serviceConfig.getActiveConsumerFailoverDelayTimeMillis(), TimeUnit.MILLISECONDS);

    }

    @Override
    protected boolean isConsumersExceededOnSubscription() {
        return isConsumersExceededOnSubscription(topic, consumers.size());
    }

    @Override
    protected void cancelPendingRead() {
        if (havePendingRead && cursor.cancelPendingReadRequest()) {
            havePendingRead = false;
        }
    }

    @Override
    public void readEntriesComplete(final List<Entry> entries, Object obj) {
        executor.execute(() -> internalReadEntriesComplete(entries, obj));
    }

    private synchronized void internalReadEntriesComplete(final List<Entry> entries, Object obj) {
        ReadEntriesCtx readEntriesCtx = (ReadEntriesCtx) obj;
        Consumer readConsumer = readEntriesCtx.getConsumer();
        long epoch = readEntriesCtx.getEpoch();
        readEntriesCtx.recycle();
        if (log.isDebugEnabled()) {
            log.debug("[{}-{}] Got messages: {}", name, readConsumer, entries.size());
        }

        havePendingRead = false;
        isFirstRead = false;

        if (readBatchSize < serviceConfig.getDispatcherMaxReadBatchSize()) {
            int newReadBatchSize = Math.min(readBatchSize * 2, serviceConfig.getDispatcherMaxReadBatchSize());
            if (log.isDebugEnabled()) {
                log.debug("[{}-{}] Increasing read batch size from {} to {}", name, readConsumer, readBatchSize,
                        newReadBatchSize);
            }

            readBatchSize = newReadBatchSize;
        }

        readFailureBackoff.reduceToHalf();

        Consumer currentConsumer = getActiveConsumer();

        if (isKeyHashRangeFiltered) {
            Iterator<Entry> iterator = entries.iterator();
            while (iterator.hasNext()) {
                Entry entry = iterator.next();
                byte[] key = peekStickyKey(entry.getDataBuffer());
                Consumer consumer = stickyKeyConsumerSelector.select(key);
                // Skip the entry if it's not for current active consumer.
                if (consumer == null || currentConsumer != consumer) {
                    entry.release();
                    iterator.remove();
                }
            }
        }

        if (currentConsumer == null || readConsumer != currentConsumer || topic.isTransferring()) {
            // Active consumer has changed since the read request has been issued, or the topic is being transferred to
            // another broker. We need to rewind the cursor and re-issue the read request for the new consumer.
            if (log.isDebugEnabled()) {
                if (currentConsumer == null) {
                    log.debug("[{}] rewind because no available consumer found", name);
                } else if (readConsumer != currentConsumer) {
                    log.debug("[{}] rewind because active consumer changed", name);
                } else {
                    log.debug("[{}] rewind because topic is transferring", name);
                }
            }
            entries.forEach(Entry::release);
            cursor.rewind(currentConsumer != null ? currentConsumer.readCompacted() : readConsumer.readCompacted());
            if (currentConsumer != null) {
                notifyActiveConsumerChanged(currentConsumer);
                readMoreEntries(currentConsumer);
            }
        } else {
            EntryBatchSizes batchSizes = EntryBatchSizes.get(entries.size());
            SendMessageInfo sendMessageInfo = SendMessageInfo.getThreadLocal();
            EntryBatchIndexesAcks batchIndexesAcks = EntryBatchIndexesAcks.get(entries.size());
            filterEntriesForConsumer(entries, batchSizes, sendMessageInfo, batchIndexesAcks, cursor, false,
                    currentConsumer);
            dispatchEntriesToConsumer(currentConsumer, entries, batchSizes, batchIndexesAcks, sendMessageInfo, epoch);
        }
    }

    protected void dispatchEntriesToConsumer(Consumer currentConsumer, List<Entry> entries,
                                             EntryBatchSizes batchSizes, EntryBatchIndexesAcks batchIndexesAcks,
                                             SendMessageInfo sendMessageInfo, long epoch) {
        currentConsumer
            .sendMessages(entries, batchSizes, batchIndexesAcks, sendMessageInfo.getTotalMessages(),
                    sendMessageInfo.getTotalBytes(), sendMessageInfo.getTotalChunkedMessages(),
                    redeliveryTracker, epoch)
            .addListener(future -> {
                if (future.isSuccess()) {
                    acquirePermitsForDeliveredMessages(topic, cursor, entries.size(),
                            sendMessageInfo.getTotalMessages(), sendMessageInfo.getTotalBytes());

                    // Schedule a new read batch operation only after the previous batch has been written to the socket.
                    executor.execute(() -> readMoreEntries(getActiveConsumer()));
                }
            });
    }

    @Override
    public void consumerFlow(Consumer consumer, int additionalNumberOfMessages) {
        executor.execute(() -> internalConsumerFlow(consumer));
    }

    private synchronized void internalConsumerFlow(Consumer consumer) {
        if (havePendingRead) {
            if (log.isDebugEnabled()) {
                log.debug("[{}-{}] Ignoring flow control message since we already have a pending read req", name,
                        consumer);
            }
        } else if (getActiveConsumer() != consumer) {
            if (log.isDebugEnabled()) {
                log.debug("[{}-{}] Ignoring flow control message since consumer is not active partition consumer", name,
                        consumer);
            }
        } else if (readOnActiveConsumerTask != null) {
            if (log.isDebugEnabled()) {
                log.debug("[{}-{}] Ignoring flow control message since consumer is waiting for cursor to be rewinded",
                        name, consumer);
            }
        } else {
            if (log.isDebugEnabled()) {
                log.debug("[{}-{}] Trigger new read after receiving flow control message", name, consumer);
            }
            readMoreEntries(consumer);
        }
    }

    @Override
    public void redeliverUnacknowledgedMessages(Consumer consumer, long consumerEpoch) {
        executor.execute(() -> internalRedeliverUnacknowledgedMessages(consumer, consumerEpoch));
    }

    private synchronized void internalRedeliverUnacknowledgedMessages(Consumer consumer, long consumerEpoch) {
        // redeliver epoch is bigger than current consumer epoch, so don't need to handle this redeliver request
        if (consumerEpoch < consumer.getConsumerEpoch()) {
            log.warn("[{}-{}] Update epoch, old epoch [{}] bigger than new epoch [{}]",
                    name, consumer, consumer.getConsumerEpoch(), consumerEpoch);
            return;
        }

        if (log.isDebugEnabled()) {
            log.debug("[{}-{}] Update epoch, old epoch [{}] new epoch [{}]",
                    name, consumer, consumer.getConsumerEpoch(), consumerEpoch);
        }

<<<<<<< HEAD
        consumer.setConsumerEpoch(consumerEpoch);

        if (consumer != ACTIVE_CONSUMER_UPDATER.get(this)) {
=======
        if (consumer != getActiveConsumer()) {
>>>>>>> 1d83a534
            log.info("[{}-{}] Ignoring reDeliverUnAcknowledgedMessages: Only the active consumer can call resend",
                    name, consumer);
            return;
        }

        if (readOnActiveConsumerTask != null) {
            log.info("[{}-{}] Ignoring reDeliverUnAcknowledgedMessages: consumer is waiting for cursor to be rewinded",
                    name, consumer);
            return;
        }
        cursor.cancelPendingReadRequest();
        havePendingRead = false;
        cursor.rewind(consumer.readCompacted());
        if (log.isDebugEnabled()) {
            log.debug("[{}-{}] Cursor rewinded, redelivering unacknowledged messages. ", name, consumer);
        }
        readMoreEntries(consumer);
    }

    @Override
    public void redeliverUnacknowledgedMessages(Consumer consumer, List<Position> positions) {
        // We cannot redeliver single messages to single consumers to preserve ordering.
        redeliverUnacknowledgedMessages(consumer, DEFAULT_CONSUMER_EPOCH);
    }

    @VisibleForTesting
    void readMoreEntries(Consumer consumer) {
        if (cursor.isClosed()) {
            if (log.isDebugEnabled()) {
                log.debug("[{}] Cursor is already closed, skipping read more entries", cursor.getName());
            }
            return;
        }
        // consumer can be null when all consumers are disconnected from broker.
        // so skip reading more entries if currently there is no active consumer.
        if (null == consumer) {
            if (log.isDebugEnabled()) {
                log.debug("[{}] [{}] Skipping read for the topic, Due to the current consumer is null", topic.getName(),
                        getSubscriptionName());
            }
            return;
        }
        if (havePendingRead) {
            if (log.isDebugEnabled()) {
                log.debug("[{}] [{}] Skipping read for the topic, Due to we have pending read.", topic.getName(),
                        getSubscriptionName());
            }
            return;
        }
        if (topic.isTransferring()) {
            if (log.isDebugEnabled()) {
                log.debug("[{}] Skipping read for the topic: topic is transferring", topic.getName());
            }
            return;
        }

        if (consumer.getAvailablePermits() > 0) {
            synchronized (this) {
                final Consumer activeConsumer = getActiveConsumer();
                if (consumer != activeConsumer) {
                    log.info("[{}] cancel the readMoreEntries because consumer {} is no longer the active consumer {}",
                            topic.getName(), consumer.consumerName(), activeConsumer.consumerName());
                    return;
                }
                if (havePendingRead) {
                    if (log.isDebugEnabled()) {
                        log.debug("[{}] Skipping read for the topic, Due to we have pending read.", topic.getName());
                    }
                    return;
                }

                Pair<Integer, Long> calculateResult = calculateToRead(consumer);
                int messagesToRead = calculateResult.getLeft();
                long bytesToRead = calculateResult.getRight();

                if (-1 == messagesToRead || bytesToRead == -1) {
                    // Skip read as topic/dispatcher has exceed the dispatch rate.
                    return;
                }

                // Schedule read
                if (log.isDebugEnabled()) {
                    log.debug("[{}-{}] Schedule read of {} messages", name, consumer, messagesToRead);
                }
                havePendingRead = true;
                if (consumer.readCompacted()) {
                    boolean readFromEarliest = isFirstRead && MessageId.earliest.equals(consumer.getStartMessageId())
                            && (!cursor.isDurable() || cursor.getName().equals(Compactor.COMPACTION_SUBSCRIPTION)
                            || hasValidMarkDeletePosition(cursor));
                    TopicCompactionService topicCompactionService = topic.getTopicCompactionService();
                    CompactedTopicUtils.asyncReadCompactedEntries(topicCompactionService, cursor, messagesToRead,
                            bytesToRead, topic.getMaxReadPosition(), readFromEarliest, this, true, consumer);
                } else {
                    ReadEntriesCtx readEntriesCtx =
                            ReadEntriesCtx.create(consumer, consumer.getConsumerEpoch());
                    cursor.asyncReadEntriesOrWait(messagesToRead,
                            bytesToRead, this, readEntriesCtx, topic.getMaxReadPosition());
                }
            }
        } else {
            if (log.isDebugEnabled()) {
                log.debug("[{}-{}] Consumer buffer is full, pause reading", name, consumer);
            }
        }
    }

    private boolean hasValidMarkDeletePosition(ManagedCursor cursor) {
        // If `markDeletedPosition.entryID == -1L` then the md-position is an invalid position,
        // since the initial md-position of the consumer will be set to it.
        // See ManagedLedgerImpl#asyncOpenCursor and ManagedLedgerImpl#getFirstPosition
        return cursor.getMarkDeletedPosition() != null && cursor.getMarkDeletedPosition().getEntryId() == -1L;
    }

    @Override
    protected void reScheduleRead() {
        if (isRescheduleReadInProgress.compareAndSet(false, true)) {
            if (log.isDebugEnabled()) {
                log.debug("[{}] [{}] Reschedule message read in {} ms", topic.getName(), name, MESSAGE_RATE_BACKOFF_MS);
            }
            topic.getBrokerService().executor().schedule(() -> {
                isRescheduleReadInProgress.set(false);
                Consumer currentConsumer = getActiveConsumer();
                readMoreEntries(currentConsumer);
            }, MESSAGE_RATE_BACKOFF_MS, TimeUnit.MILLISECONDS);
        }
    }

    protected Pair<Integer, Long> calculateToRead(Consumer consumer) {
        int availablePermits = consumer.getAvailablePermits();
        if (!consumer.isWritable()) {
            // If the connection is not currently writable, we issue the read request anyway, but for a single
            // message. The intent here is to keep use the request as a notification mechanism while avoiding to
            // read and dispatch a big batch of messages which will need to wait before getting written to the
            // socket.
            availablePermits = 1;
        }

        int messagesToRead = Math.min(availablePermits, readBatchSize);
        long bytesToRead = serviceConfig.getDispatcherMaxReadSizeBytes();
        // if turn of precise dispatcher flow control, adjust the records to read
        if (consumer.isPreciseDispatcherFlowControl()) {
            int avgMessagesPerEntry = Math.max(1, consumer.getAvgMessagesPerEntry());
            messagesToRead = Math.min((int) Math.ceil(availablePermits * 1.0 / avgMessagesPerEntry), readBatchSize);
        }

        // throttle only if: (1) cursor is not active (or flag for throttle-nonBacklogConsumer is enabled) bcz
        // active-cursor reads message from cache rather from bookkeeper (2) if topic has reached message-rate
        // threshold: then schedule the read after MESSAGE_RATE_BACKOFF_MS
        if (serviceConfig.isDispatchThrottlingOnNonBacklogConsumerEnabled() || !cursor.isActive()) {
            if (topic.getBrokerDispatchRateLimiter().isPresent()) {
                DispatchRateLimiter brokerRateLimiter = topic.getBrokerDispatchRateLimiter().get();
                Pair<Integer, Long> calculateToRead =
                        updateMessagesToRead(brokerRateLimiter, messagesToRead, bytesToRead);
                messagesToRead = calculateToRead.getLeft();
                bytesToRead = calculateToRead.getRight();
                if (messagesToRead == 0 || bytesToRead == 0) {
                    if (log.isDebugEnabled()) {
                        log.debug("[{}] message-read exceeded broker message-rate {}/{}, schedule after a {}", name,
                                brokerRateLimiter.getDispatchRateOnMsg(), brokerRateLimiter.getDispatchRateOnByte(),
                                MESSAGE_RATE_BACKOFF_MS);
                    }
                    reScheduleRead();
                    return Pair.of(-1, -1L);
                }
            }

            if (topic.getDispatchRateLimiter().isPresent()) {
                DispatchRateLimiter topicRateLimiter = topic.getDispatchRateLimiter().get();
                Pair<Integer, Long> calculateToRead =
                        updateMessagesToRead(topicRateLimiter, messagesToRead, bytesToRead);
                messagesToRead = calculateToRead.getLeft();
                bytesToRead = calculateToRead.getRight();
                if (messagesToRead == 0 || bytesToRead == 0) {
                    if (log.isDebugEnabled()) {
                        log.debug("[{}] message-read exceeded topic message-rate {}/{}, schedule after a {}", name,
                                topicRateLimiter.getDispatchRateOnMsg(), topicRateLimiter.getDispatchRateOnByte(),
                                MESSAGE_RATE_BACKOFF_MS);
                    }
                    reScheduleRead();
                    return Pair.of(-1, -1L);
                }
            }

            if (dispatchRateLimiter.isPresent()) {
                Pair<Integer, Long> calculateToRead =
                        updateMessagesToRead(dispatchRateLimiter.get(), messagesToRead, bytesToRead);
                messagesToRead = calculateToRead.getLeft();
                bytesToRead = calculateToRead.getRight();
                if (messagesToRead == 0 || bytesToRead == 0) {
                    if (log.isDebugEnabled()) {
                        log.debug("[{}] message-read exceeded subscription message-rate {}/{}, schedule after a {}",
                                name, dispatchRateLimiter.get().getDispatchRateOnMsg(),
                                dispatchRateLimiter.get().getDispatchRateOnByte(),
                                MESSAGE_RATE_BACKOFF_MS);
                    }
                    reScheduleRead();
                    return Pair.of(-1, -1L);
                }
            }
        }

        // If messagesToRead is 0 or less, correct it to 1 to prevent IllegalArgumentException
        messagesToRead = Math.max(messagesToRead, 1);
        bytesToRead = Math.max(bytesToRead, 1);
        return Pair.of(messagesToRead, bytesToRead);
    }

    @Override
    public void readEntriesFailed(ManagedLedgerException exception, Object ctx) {
        executor.execute(() -> internalReadEntriesFailed(exception, ctx));
    }

    private synchronized void internalReadEntriesFailed(ManagedLedgerException exception, Object ctx) {
        havePendingRead = false;
        ReadEntriesCtx readEntriesCtx = (ReadEntriesCtx) ctx;
        Consumer c = readEntriesCtx.getConsumer();
        readEntriesCtx.recycle();

        // Do not keep reading messages from a closed cursor.
        if (exception instanceof ManagedLedgerException.CursorAlreadyClosedException) {
            if (log.isDebugEnabled()) {
                log.debug("[{}] Cursor was already closed, skipping read more entries", cursor.getName());
            }
            return;
        }

        if (exception instanceof ConcurrentWaitCallbackException) {
            // At most one pending read request is allowed when there are no more entries, we should not trigger more
            // read operations in this case and just wait the existing read operation completes.
            return;
        }

        long waitTimeMillis = readFailureBackoff.next();

        if (exception instanceof NoMoreEntriesToReadException) {
            if (cursor.getNumberOfEntriesInBacklog(false) == 0) {
                // Topic has been terminated and there are no more entries to read
                // Notify the consumer only if all the messages were already acknowledged
                checkAndApplyReachedEndOfTopicOrTopicMigration(consumers);
            }
        } else if (exception.getCause() instanceof TransactionBufferException.TransactionNotSealedException
                || exception.getCause() instanceof ManagedLedgerException.OffloadReadHandleClosedException) {
            waitTimeMillis = 1;
            if (log.isDebugEnabled()) {
                log.debug("[{}] Error reading transaction entries : {}, - Retrying to read in {} seconds", name,
                        exception.getMessage(), waitTimeMillis / 1000.0);
            }
        } else if (!(exception instanceof TooManyRequestsException)) {
            log.error("[{}-{}] Error reading entries at {} : {} - Retrying to read in {} seconds", name, c,
                    cursor.getReadPosition(), exception.getMessage(), waitTimeMillis / 1000.0);
        } else {
            if (log.isDebugEnabled()) {
                log.debug("[{}-{}] Got throttled by bookies while reading at {} : {} - Retrying to read in {} seconds",
                        name, c, cursor.getReadPosition(), exception.getMessage(), waitTimeMillis / 1000.0);
            }
        }

        Objects.requireNonNull(c);

        // Reduce read batch size to avoid flooding bookies with retries
        readBatchSize = serviceConfig.getDispatcherMinReadBatchSize();

        scheduleReadEntriesWithDelay(c, waitTimeMillis);
    }

    @VisibleForTesting
    void scheduleReadEntriesWithDelay(Consumer c, long delay) {
        topic.getBrokerService().executor().schedule(() -> {

            // Jump again into dispatcher dedicated thread
            executor.execute(() -> {
                synchronized (PersistentDispatcherSingleActiveConsumer.this) {
                    Consumer currentConsumer = getActiveConsumer();
                    // we should retry the read if we have an active consumer and there is no pending read
                    if (currentConsumer != null && !havePendingRead) {
                        if (log.isDebugEnabled()) {
                            log.debug("[{}-{}] Retrying read operation", name, c);
                        }
                        if (currentConsumer != c) {
                            notifyActiveConsumerChanged(currentConsumer);
                        }
                        readMoreEntries(currentConsumer);
                    } else {
                        log.info("[{}-{}] Skipping read retry: Current Consumer {}, havePendingRead {}", name, c,
                                currentConsumer, havePendingRead);
                    }
                }
            });
        }, delay, TimeUnit.MILLISECONDS);
    }

    @Override
    public void addUnAckedMessages(int unAckMessages) {
        // No-op
    }

    @Override
    public RedeliveryTracker getRedeliveryTracker() {
        return redeliveryTracker;
    }

    @Override
    public Optional<DispatchRateLimiter> getRateLimiter() {
        return dispatchRateLimiter;
    }

    @Override
    public boolean initializeDispatchRateLimiterIfNeeded() {
        if (!dispatchRateLimiter.isPresent() && DispatchRateLimiter.isDispatchRateEnabled(
                topic.getSubscriptionDispatchRate(getSubscriptionName()))) {
            this.dispatchRateLimiter =
                    Optional.of(new DispatchRateLimiter(topic, getSubscriptionName(), Type.SUBSCRIPTION));
            return true;
        }
        return false;
    }

    @Override
    public boolean checkAndUnblockIfStuck() {
        Consumer consumer = getActiveConsumer();
        if (consumer == null || cursor.checkAndUpdateReadPositionChanged()) {
            return false;
        }
        int totalAvailablePermits = consumer.getAvailablePermits();
        // consider dispatch is stuck if : dispatcher has backlog, available-permits and there is no pending read
        if (totalAvailablePermits > 0 && !havePendingRead && cursor.getNumberOfEntriesInBacklog(false) > 0) {
            log.warn("{}-{} Dispatcher is stuck and unblocking by issuing reads", topic.getName(), name);
            readMoreEntries(consumer);
            return true;
        }
        return false;
    }

    private static final Logger log = LoggerFactory.getLogger(PersistentDispatcherSingleActiveConsumer.class);

    public static class ReadEntriesCtx {

        private Consumer consumer;
        private long epoch;

        private final Recycler.Handle<ReadEntriesCtx> recyclerHandle;

        private ReadEntriesCtx(Recycler.Handle<ReadEntriesCtx> recyclerHandle) {
            this.recyclerHandle = recyclerHandle;
        }
        private static final Recycler<ReadEntriesCtx> RECYCLER =
                new Recycler<ReadEntriesCtx>() {
            @Override
            protected ReadEntriesCtx newObject(Recycler.Handle<ReadEntriesCtx> recyclerHandle) {
                return new ReadEntriesCtx(recyclerHandle);
            }
        };

        public static ReadEntriesCtx create(Consumer consumer, long epoch) {
            ReadEntriesCtx readEntriesCtx = RECYCLER.get();
            readEntriesCtx.consumer = consumer;
            readEntriesCtx.epoch = epoch;
            return readEntriesCtx;
        }

        Consumer getConsumer() {
            return consumer;
        }

        long getEpoch() {
            return epoch;
        }

        public void recycle() {
            consumer = null;
            epoch = 0;
            recyclerHandle.recycle(this);
        }
    }
}<|MERGE_RESOLUTION|>--- conflicted
+++ resolved
@@ -291,13 +291,9 @@
                     name, consumer, consumer.getConsumerEpoch(), consumerEpoch);
         }
 
-<<<<<<< HEAD
         consumer.setConsumerEpoch(consumerEpoch);
 
-        if (consumer != ACTIVE_CONSUMER_UPDATER.get(this)) {
-=======
         if (consumer != getActiveConsumer()) {
->>>>>>> 1d83a534
             log.info("[{}-{}] Ignoring reDeliverUnAcknowledgedMessages: Only the active consumer can call resend",
                     name, consumer);
             return;
