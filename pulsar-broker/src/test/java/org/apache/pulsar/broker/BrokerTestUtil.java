/*
 * Licensed to the Apache Software Foundation (ASF) under one
 * or more contributor license agreements.  See the NOTICE file
 * distributed with this work for additional information
 * regarding copyright ownership.  The ASF licenses this file
 * to you under the Apache License, Version 2.0 (the
 * "License"); you may not use this file except in compliance
 * with the License.  You may obtain a copy of the License at
 *
 *   http://www.apache.org/licenses/LICENSE-2.0
 *
 * Unless required by applicable law or agreed to in writing,
 * software distributed under the License is distributed on an
 * "AS IS" BASIS, WITHOUT WARRANTIES OR CONDITIONS OF ANY
 * KIND, either express or implied.  See the License for the
 * specific language governing permissions and limitations
 * under the License.
 */
package org.apache.pulsar.broker;

import static org.mockito.Mockito.mock;
import static org.mockito.Mockito.when;
import com.fasterxml.jackson.core.JsonGenerator;
import com.fasterxml.jackson.databind.ObjectMapper;
import com.fasterxml.jackson.databind.ObjectWriter;
import java.io.BufferedReader;
import java.io.IOException;
import java.io.InputStreamReader;
import java.io.StringWriter;
import java.io.UncheckedIOException;
import java.net.HttpURLConnection;
import java.net.URL;
import java.time.Duration;
import java.util.Arrays;
import java.util.UUID;
import java.util.concurrent.CompletableFuture;
import java.util.concurrent.CompletionException;
import java.util.concurrent.ExecutionException;
import java.util.concurrent.TimeUnit;
import java.util.concurrent.TimeoutException;
import java.util.concurrent.atomic.AtomicInteger;
import java.util.concurrent.atomic.AtomicLong;
import java.util.function.BiConsumer;
import java.util.function.BiFunction;
import java.util.stream.Stream;
import lombok.SneakyThrows;
import org.apache.commons.lang3.tuple.Pair;
import org.apache.pulsar.client.admin.PulsarAdmin;
import org.apache.pulsar.client.admin.PulsarAdminException;
import org.apache.pulsar.client.api.Consumer;
import org.apache.pulsar.client.api.Message;
import org.apache.pulsar.client.api.PulsarClientException;
import org.apache.pulsar.common.util.FutureUtil;
import org.apache.pulsar.common.util.ObjectMapperFactory;
import org.awaitility.core.ThrowingRunnable;
import org.mockito.Mockito;
import org.slf4j.Logger;
/**
 * Holds util methods used in test.
 */
public class BrokerTestUtil {
    // Generate unique name for different test run.
    public static String newUniqueName(String prefix) {
        return prefix + "-" + UUID.randomUUID();
    }

    /**
     * Creates a Mockito spy directly without an intermediate instance to spy.
     * This is to address flaky test issue where a spy created with a given instance fails with
     * {@link org.mockito.exceptions.misusing.WrongTypeOfReturnValue} exception.
     * The spy is stub-only which does not record method invocations.
     *
     * @param classToSpy the class to spy
     * @param args the constructor arguments to use when creating the spy instance
     * @return a spy of the provided class created with given constructor arguments
     */
    public static <T> T spyWithClassAndConstructorArgs(Class<T> classToSpy, Object... args) {
        return Mockito.mock(classToSpy, Mockito.withSettings()
                .useConstructor(args)
                .defaultAnswer(Mockito.CALLS_REAL_METHODS)
                .stubOnly());
    }

    /**
     * Creates a Mockito spy directly without an intermediate instance to spy.
     * This is to address flaky test issue where a spy created with a given instance fails with
     * {@link org.mockito.exceptions.misusing.WrongTypeOfReturnValue} exception.
     * The spy records method invocations.
     *
     * @param classToSpy the class to spy
     * @param args the constructor arguments to use when creating the spy instance
     * @return a spy of the provided class created with given constructor arguments
     */
    public static <T> T spyWithClassAndConstructorArgsRecordingInvocations(Class<T> classToSpy, Object... args) {
        return Mockito.mock(classToSpy, Mockito.withSettings()
                .useConstructor(args)
                .defaultAnswer(Mockito.CALLS_REAL_METHODS));
    }

    /**
     * Create a Mockito spy that is stub-only which does not record method invocations,
     * thus saving memory but disallowing verification of invocations.
     *
     * @param object to spy on
     * @return a spy of the real object
     * @param <T> type of object
     */
    public static <T> T spyWithoutRecordingInvocations(T object) {
        return Mockito.mock((Class<T>) object.getClass(), Mockito.withSettings()
                .spiedInstance(object)
                .defaultAnswer(Mockito.CALLS_REAL_METHODS)
                .stubOnly());
    }

    /**
     * Uses Jackson to create a JSON string for the given object.
     * @param object to convert to JSON
     * @return JSON string
     */
    public static String toJson(Object object) {
        ObjectWriter writer = ObjectMapperFactory.getMapper().writer();
        StringWriter stringWriter = new StringWriter();
        try (JsonGenerator generator = writer.createGenerator(stringWriter).useDefaultPrettyPrinter()) {
            generator.writeObject(object);
        } catch (IOException e) {
            throw new UncheckedIOException(e);
        }
        return stringWriter.toString();
    }

    /**
<<<<<<< HEAD
     * Logs the topic stats and internal stats for the given topic
     *
     * @param logger      logger to use
=======
     * Logs the topic stats and internal stats for the given topic.
     * @param logger logger to use
>>>>>>> 5356b647
     * @param pulsarAdmin PulsarAdmin client to use
     * @param topic       topic name
     * @param description
     */
    public static void logTopicStats(Logger logger, PulsarAdmin pulsarAdmin, String topic, String description) {
        try {
            logger.info("[{}] {} stats: {}", topic, description, toJson(pulsarAdmin.topics().getStats(topic)));
            logger.info("[{}] {} internalStats: {}", topic, description,
                    toJson(pulsarAdmin.topics().getInternalStats(topic, true)));
        } catch (PulsarAdminException e) {
            logger.warn("Failed to get stats for topic {}", topic, e);
        }
    }

    /**
     * Logs the topic stats and internal stats for the given topic.
     * @param logger logger to use
     * @param baseUrl Pulsar service URL
     * @param topic topic name
     */
    public static void logTopicStats(Logger logger, String baseUrl, String topic) {
        logTopicStats(logger, baseUrl, "public", "default", topic);
    }

    /**
     * Logs the topic stats and internal stats for the given topic.
     * @param logger logger to use
     * @param baseUrl Pulsar service URL
     * @param tenant tenant name
     * @param namespace namespace name
     * @param topic topic name
     */
    public static void logTopicStats(Logger logger, String baseUrl, String tenant, String namespace, String topic) {
        String topicStatsUri =
                String.format("%s/admin/v2/persistent/%s/%s/%s/stats", baseUrl, tenant, namespace, topic);
        logger.info("[{}] stats: {}", topic, jsonPrettyPrint(getJsonResourceAsString(topicStatsUri)));
        String topicStatsInternalUri =
                String.format("%s/admin/v2/persistent/%s/%s/%s/internalStats", baseUrl, tenant, namespace, topic);
        logger.info("[{}] internalStats: {}", topic, jsonPrettyPrint(getJsonResourceAsString(topicStatsInternalUri)));
    }

    /**
     * Pretty print the given JSON string.
     * @param jsonString JSON string to pretty print
     * @return pretty printed JSON string
     */
    public static String jsonPrettyPrint(String jsonString) {
        try {
            ObjectMapper mapper = new ObjectMapper();
            Object json = mapper.readValue(jsonString, Object.class);
            ObjectWriter writer = mapper.writerWithDefaultPrettyPrinter();
            return writer.writeValueAsString(json);
        } catch (IOException e) {
            throw new UncheckedIOException(e);
        }
    }

    /**
     * Get the resource as a string from the given URI.
     */
    @SneakyThrows
    public static String getJsonResourceAsString(String uri) {
        URL url = new URL(uri);
        HttpURLConnection connection = (HttpURLConnection) url.openConnection();
        connection.setRequestMethod("GET");
        connection.setRequestProperty("Accept", "application/json");
        try {
            int responseCode = connection.getResponseCode();
            if (responseCode == 200) {
                try (BufferedReader in = new BufferedReader(new InputStreamReader(connection.getInputStream()))) {
                    String inputLine;
                    StringBuilder content = new StringBuilder();
                    while ((inputLine = in.readLine()) != null) {
                        content.append(inputLine);
                    }
                    return content.toString();
                }
            } else {
                throw new IOException("Failed to get resource: " + uri + ", status: " + responseCode);
            }
        } finally {
            connection.disconnect();
        }
    }

    /**
     * Receive messages concurrently from multiple consumers and handles them using the provided message handler.
     * The message handler should return true if it wants to continue receiving more messages, false otherwise.
     *
     * @param messageHandler the message handler
     * @param quietTimeout the duration of quiet time after which the method will stop waiting for more messages
     * @param consumers the consumers to receive messages from
     * @param <T> the message value type
     */
    public static <T> void receiveMessages(BiFunction<Consumer<T>, Message<T>, Boolean> messageHandler,
                                       Duration quietTimeout,
                                       Consumer<T>... consumers) {
        receiveMessages(messageHandler, quietTimeout, Arrays.stream(consumers));
    }

    /**
     * Receive messages concurrently from multiple consumers and handles them using the provided message handler.
     * The message handler should return true if it wants to continue receiving more messages, false otherwise.
     *
     * @param messageHandler the message handler
     * @param quietTimeout the duration of quiet time after which the method will stop waiting for more messages
     * @param consumers the consumers to receive messages from
     * @param <T> the message value type
     */
    public static <T> void receiveMessages(BiFunction<Consumer<T>, Message<T>, Boolean> messageHandler,
                                           Duration quietTimeout,
                                           Stream<Consumer<T>> consumers) {
        long quietTimeoutNanos = quietTimeout.toNanos();
        AtomicLong lastMessageReceivedNanos = new AtomicLong(System.nanoTime());
        FutureUtil.waitForAll(consumers
                .map(consumer -> receiveMessagesAsync(consumer, quietTimeoutNanos, quietTimeoutNanos, messageHandler,
                        lastMessageReceivedNanos)).toList()).join();
    }

    // asynchronously receive messages from a consumer and handle them using the provided message handler
    // the benefit is that multiple consumers can be concurrently consumed without the need to have multiple threads
    // this is useful in tests where multiple consumers are needed to test the functionality
    private static <T> CompletableFuture<Void> receiveMessagesAsync(Consumer<T> consumer,
                                                                    long quietTimeoutNanos,
                                                                    long receiveTimeoutNanos,
                                                                    BiFunction<Consumer<T>, Message<T>, Boolean>
                                                                            messageHandler,
                                                                    AtomicLong lastMessageReceivedNanos) {
        return consumer.receiveAsync()
                .orTimeout(receiveTimeoutNanos, TimeUnit.NANOSECONDS)
                .handle((msg, t) -> {
                    long currentNanos = System.nanoTime();
                    if (t != null) {
                        if (t instanceof TimeoutException) {
                            long sinceLastMessageReceivedNanos = currentNanos - lastMessageReceivedNanos.get();
                            if (sinceLastMessageReceivedNanos > quietTimeoutNanos) {
                                return Pair.of(false, 0L);
                            } else {
                                return Pair.of(true, quietTimeoutNanos - sinceLastMessageReceivedNanos);
                            }
                        } else {
                            throw FutureUtil.wrapToCompletionException(t);
                        }
                    }
                    lastMessageReceivedNanos.set(currentNanos);
                    return Pair.of(messageHandler.apply(consumer, msg), quietTimeoutNanos);
                }).thenComposeAsync(receiveMoreAndNextTimeout -> {
                    boolean receiveMore = receiveMoreAndNextTimeout.getLeft();
                    if (receiveMore) {
                        Long nextReceiveTimeoutNanos = receiveMoreAndNextTimeout.getRight();
                        return receiveMessagesAsync(consumer, quietTimeoutNanos, nextReceiveTimeoutNanos,
                                messageHandler, lastMessageReceivedNanos);
                    } else {
                        return CompletableFuture.completedFuture(null);
                    }
                });
    }

    /**
     * Receive messages concurrently from multiple consumers and handles them using the provided message handler.
     * The messages are received until the quiet timeout is reached or the maximum number of messages is received.
     *
     * @param messageHandler the message handler
     * @param quietTimeout the duration of quiet time after which the method will stop waiting for more messages
     * @param maxMessages the maximum number of messages to receive
     * @param consumers the consumers to receive messages from
     * @param <T> the message value type
     */
    public static <T> void receiveMessagesN(BiConsumer<Consumer<T>, Message<T>> messageHandler,
                                            Duration quietTimeout,
                                            int maxMessages,
                                            Consumer<T>... consumers)
            throws ExecutionException, InterruptedException {
        AtomicInteger messagesReceived = new AtomicInteger();
        receiveMessages(
                (consumer, message) -> {
                    messageHandler.accept(consumer, message);
                    return messagesReceived.incrementAndGet() < maxMessages;
                }, quietTimeout, consumers);
    }

    /**
     * Receive messages concurrently from multiple consumers and handles them using the provided message handler.
     *
     * @param messageHandler the message handler
     * @param quietTimeout   the duration of quiet time after which the method will stop waiting for more messages
     * @param consumers      the consumers to receive messages from
     * @param <T>            the message value type
     */
    public static <T> void receiveMessagesInThreads(BiFunction<Consumer<T>, Message<T>, Boolean> messageHandler,
                                                    final Duration quietTimeout,
                                                    Consumer<T>... consumers) {
        receiveMessagesInThreads(messageHandler, quietTimeout, Arrays.stream(consumers).sequential());
    }

    /**
     * Receive messages concurrently from multiple consumers and handles them using the provided message handler.
     *
     * @param messageHandler the message handler
     * @param quietTimeout   the duration of quiet time after which the method will stop waiting for more messages
     * @param consumers      the consumers to receive messages from
     * @param <T>            the message value type
     */
    public static <T> void receiveMessagesInThreads(BiFunction<Consumer<T>, Message<T>, Boolean> messageHandler,
                                             final Duration quietTimeout,
                                             Stream<Consumer<T>> consumers) {
        FutureUtil.waitForAll(consumers.map(consumer -> {
            return CompletableFuture.runAsync(() -> {
                try {
                    while (!Thread.currentThread().isInterrupted()) {
                        Message<T> msg = consumer.receive((int) quietTimeout.toMillis(), TimeUnit.MILLISECONDS);
                        if (msg != null) {
                            if (!messageHandler.apply(consumer, msg)) {
                                break;
                            }
                        } else {
                            break;
                        }
                    }
                } catch (PulsarClientException e) {
                    throw new CompletionException(e);
                }
            }, runnable -> {
                Thread thread = new Thread(runnable, "Consumer-" + consumer.getConsumerName());
                thread.start();
            });
        }).toList()).join();
    }

    private static long mockConsumerIdGenerator = 0;

    public static org.apache.pulsar.broker.service.Consumer createMockConsumer(String consumerName) {
        long consumerId = mockConsumerIdGenerator++;
        return createMockConsumer(consumerName, consumerName + " consumerId:" + consumerId, consumerId);
    }

    public static org.apache.pulsar.broker.service.Consumer createMockConsumer(String consumerName,
                                                                               String toString, long consumerId) {
        // without stubOnly, the mock will record method invocations and could run into OOME
        org.apache.pulsar.broker.service.Consumer
                consumer = mock(org.apache.pulsar.broker.service.Consumer.class, Mockito.withSettings().stubOnly());
        when(consumer.consumerName()).thenReturn(consumerName);
        when(consumer.toString()).thenReturn(consumerName + " consumerId:" + consumerId);
        when(consumer.consumerId()).thenReturn(consumerId);
        return consumer;
    }

    /**
     * Utility method to log failed assertions happening inside an Awaitility.await().untilAsserted block.
     * This can be used to debug failing tests.
     * @param log Logger to use for logging the failure.
     * @param runnable The runnable to run.
     * @throws Throwable If the runnable throws an exception.
     */
    public static void logAssertionErrors(Logger log, ThrowingRunnable runnable) throws Throwable {
        try {
            runnable.run();
        } catch (AssertionError e) {
            log.error("Assertion failed", e);
            throw e;
        }
    }
}<|MERGE_RESOLUTION|>--- conflicted
+++ resolved
@@ -129,14 +129,9 @@
     }
 
     /**
-<<<<<<< HEAD
-     * Logs the topic stats and internal stats for the given topic
+     * Logs the topic stats and internal stats for the given topic.
      *
      * @param logger      logger to use
-=======
-     * Logs the topic stats and internal stats for the given topic.
-     * @param logger logger to use
->>>>>>> 5356b647
      * @param pulsarAdmin PulsarAdmin client to use
      * @param topic       topic name
      * @param description
