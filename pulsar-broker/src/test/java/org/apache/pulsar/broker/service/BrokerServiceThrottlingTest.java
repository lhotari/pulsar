/**
 * Licensed to the Apache Software Foundation (ASF) under one
 * or more contributor license agreements.  See the NOTICE file
 * distributed with this work for additional information
 * regarding copyright ownership.  The ASF licenses this file
 * to you under the Apache License, Version 2.0 (the
 * "License"); you may not use this file except in compliance
 * with the License.  You may obtain a copy of the License at
 *
 *   http://www.apache.org/licenses/LICENSE-2.0
 *
 * Unless required by applicable law or agreed to in writing,
 * software distributed under the License is distributed on an
 * "AS IS" BASIS, WITHOUT WARRANTIES OR CONDITIONS OF ANY
 * KIND, either express or implied.  See the License for the
 * specific language governing permissions and limitations
 * under the License.
 */
package org.apache.pulsar.broker.service;

import static org.apache.pulsar.broker.service.BrokerService.BROKER_SERVICE_CONFIGURATION_PATH;
import static org.testng.Assert.assertEquals;
import static org.testng.Assert.assertNotEquals;
import static org.testng.Assert.fail;

import com.google.common.collect.Lists;
import com.google.common.collect.Maps;

import java.util.Collections;
import java.util.List;
import java.util.Map;
import java.util.UUID;
import java.util.concurrent.CountDownLatch;
import java.util.concurrent.ExecutorService;
import java.util.concurrent.Executors;
import java.util.concurrent.TimeUnit;

import lombok.Cleanup;
import org.apache.bookkeeper.util.ZkUtils;
import org.apache.pulsar.client.api.Consumer;
import org.apache.pulsar.client.api.PulsarClient;
import org.apache.pulsar.client.api.PulsarClientException;
import org.apache.pulsar.client.api.SubscriptionType;
import org.apache.pulsar.common.util.ObjectMapperFactory;
import org.apache.zookeeper.CreateMode;
import org.apache.zookeeper.ZooDefs;
import org.testng.annotations.AfterMethod;
import org.testng.annotations.BeforeMethod;
import org.testng.annotations.Test;

@Test(groups = "broker")
public class BrokerServiceThrottlingTest extends BrokerTestBase {

    @BeforeMethod
    @Override
    protected void setup() throws Exception {
        super.baseSetup();
    }

    @AfterMethod(alwaysRun = true)
    @Override
    protected void cleanup() throws Exception {
        super.internalCleanup();
    }

    /**
     * Verifies: updating zk-throttling node reflects broker-maxConcurrentLookupRequest and updates semaphore.
     *
     * @throws Exception
     */
    @Test
    public void testThrottlingLookupRequestSemaphore() throws Exception {
        BrokerService service = pulsar.getBrokerService();
        assertNotEquals(service.lookupRequestSemaphore.get().availablePermits(), 0);
        admin.brokers().updateDynamicConfiguration("maxConcurrentLookupRequest", Integer.toString(0));
        Thread.sleep(1000);
        assertEquals(service.lookupRequestSemaphore.get().availablePermits(), 0);
    }

    /**
     * Broker has maxConcurrentLookupRequest = 0 so, it rejects incoming lookup request and it cause consumer creation
     * failure.
     *
     * @throws Exception
     */
    @Test
    public void testLookupThrottlingForClientByBroker0Permit() throws Exception {

        final String topicName = "persistent://prop/ns-abc/newTopic";

        @Cleanup
        PulsarClient pulsarClient = PulsarClient.builder()
                .serviceUrl(pulsar.getBrokerServiceUrl())
                .statsInterval(0, TimeUnit.SECONDS)
                .build();

        Consumer<byte[]> consumer = pulsarClient.newConsumer().topic(topicName).subscriptionName("mysub").subscribe();
        consumer.close();

        int newPermits = 0;
        admin.brokers().updateDynamicConfiguration("maxConcurrentLookupRequest", Integer.toString(newPermits));
        // wait config to be updated
        for (int i = 0; i < 5; i++) {
            if (pulsar.getConfiguration().getMaxConcurrentLookupRequest() != newPermits) {
                Thread.sleep(100 + (i * 10));
            } else {
                break;
            }
        }

        try {
            consumer = pulsarClient.newConsumer().topic(topicName).subscriptionName("mysub").subscribe();
            consumer.close();
            fail("It should fail as throttling should not receive any request");
        } catch (org.apache.pulsar.client.api.PulsarClientException.TooManyRequestsException e) {
            // ok as throttling set to 0
        }
    }

    /**
     * Verifies: Broker side throttling:
     *
     * <pre>
     * 1. concurrent_consumer_creation > maxConcurrentLookupRequest at broker
     * 2. few of the consumer creation must fail with TooManyLookupRequestException.
     * </pre>
     *
     * @throws Exception
     */
    @Test
    public void testLookupThrottlingForClientByBroker() throws Exception {
        final String topicName = "persistent://prop/ns-abc/newTopic";

        @Cleanup
        PulsarClient pulsarClient = PulsarClient.builder()
                .serviceUrl(pulsar.getBrokerServiceUrl())
                .statsInterval(0, TimeUnit.SECONDS)
                .ioThreads(20).connectionsPerBroker(20).build();

        int newPermits = 1;
        admin.brokers().updateDynamicConfiguration("maxConcurrentLookupRequest", Integer.toString(newPermits));
        // wait config to be updated
        for (int i = 0; i < 5; i++) {
            if (pulsar.getConfiguration().getMaxConcurrentLookupRequest() != newPermits) {
                Thread.sleep(100 + (i * 10));
            } else {
                break;
            }
        }

        List<Consumer<byte[]>> successfulConsumers = Collections.synchronizedList(Lists.newArrayList());
        @Cleanup("shutdownNow")
        ExecutorService executor = Executors.newFixedThreadPool(10);
        final int totalConsumers = 20;
        CountDownLatch latch = new CountDownLatch(totalConsumers);
        for (int i = 0; i < totalConsumers; i++) {
            executor.execute(() -> {
                try {
                    successfulConsumers.add(pulsarClient.newConsumer().topic(topicName).subscriptionName("mysub")
                            .subscriptionType(SubscriptionType.Shared).subscribe());
                } catch (PulsarClientException.TooManyRequestsException e) {
                    // ok
                } catch (Exception e) {
                    fail("it shouldn't failed");
                }
                latch.countDown();
            });
        }
        latch.await();

        for (Consumer<?> c : successfulConsumers) {
            if (c != null) {
                c.close();
            }
        }
<<<<<<< HEAD
        executor.shutdown();
=======
        pulsarClient.close();
>>>>>>> 7cbd1e83
        assertNotEquals(successfulConsumers.size(), totalConsumers);
    }


    /**
     * This testcase make sure that once consumer lost connection with broker, it always reconnects with broker by
     * retrying on throttling-error exception also.
     *
     * <pre>
     * 1. all consumers get connected
     * 2. broker restarts with maxConcurrentLookupRequest = 1
     * 3. consumers reconnect and some get TooManyRequestException and again retries
     * 4. eventually all consumers will successfully connect to broker
     * </pre>
     *
     * @throws Exception
     */
    @Test
    public void testLookupThrottlingForClientByBrokerInternalRetry() throws Exception {
        final String topicName = "persistent://prop/ns-abc/newTopic-" + UUID.randomUUID().toString();

        @Cleanup
        PulsarClient pulsarClient = PulsarClient.builder()
                .serviceUrl(pulsar.getBrokerServiceUrl())
                .statsInterval(0, TimeUnit.SECONDS)
                .ioThreads(20).connectionsPerBroker(20).build();
        upsertLookupPermits(100);
        List<Consumer<byte[]>> consumers = Collections.synchronizedList(Lists.newArrayList());
        @Cleanup("shutdownNow")
        ExecutorService executor = Executors.newFixedThreadPool(10);
        final int totalConsumers = 8;
        CountDownLatch latch = new CountDownLatch(totalConsumers);
        for (int i = 0; i < totalConsumers; i++) {
            executor.execute(() -> {
                try {
                    consumers.add(pulsarClient.newConsumer().topic(topicName).subscriptionName("mysub")
                            .subscriptionType(SubscriptionType.Shared).subscribe());
                } catch (PulsarClientException.TooManyRequestsException e) {
                    // ok
                } catch (Exception e) {
                    fail("it shouldn't failed");
                }
                latch.countDown();
            });
        }
        latch.await();

        admin.brokers().updateDynamicConfiguration("maxConcurrentLookupRequest", "1");
        admin.topics().unload(topicName);

        // wait strategically for all consumers to reconnect
        retryStrategically((test) -> areAllConsumersConnected(consumers), 5, 500);

        int totalConnectedConsumers = 0;
        for (Consumer<byte[]> consumer : consumers) {
            if (consumer.isConnected()) {
                totalConnectedConsumers++;
            }
            consumer.close();

        }
        assertEquals(totalConnectedConsumers, totalConsumers);
<<<<<<< HEAD

        executor.shutdown();
=======
        pulsarClient.close();
>>>>>>> 7cbd1e83
    }

    private boolean areAllConsumersConnected(List<Consumer<byte[]>> consumers) {
        for (Consumer<byte[]> consumer : consumers) {
            if (!consumer.isConnected()) {
                return false;
            }
        }
        return true;
    }

    private void upsertLookupPermits(int permits) throws Exception {
        Map<String, String> throttlingMap = Maps.newHashMap();
        throttlingMap.put("maxConcurrentLookupRequest", Integer.toString(permits));
        byte[] content = ObjectMapperFactory.getThreadLocal().writeValueAsBytes(throttlingMap);
        if (mockZooKeeper.exists(BROKER_SERVICE_CONFIGURATION_PATH, false) != null) {
            mockZooKeeper.setData(BROKER_SERVICE_CONFIGURATION_PATH, content, -1);
        } else {
            ZkUtils.createFullPathOptimistic(mockZooKeeper, BROKER_SERVICE_CONFIGURATION_PATH, content,
                    ZooDefs.Ids.OPEN_ACL_UNSAFE, CreateMode.PERSISTENT);
        }
    }
}<|MERGE_RESOLUTION|>--- conflicted
+++ resolved
@@ -173,11 +173,6 @@
                 c.close();
             }
         }
-<<<<<<< HEAD
-        executor.shutdown();
-=======
-        pulsarClient.close();
->>>>>>> 7cbd1e83
         assertNotEquals(successfulConsumers.size(), totalConsumers);
     }
 
@@ -240,12 +235,6 @@
 
         }
         assertEquals(totalConnectedConsumers, totalConsumers);
-<<<<<<< HEAD
-
-        executor.shutdown();
-=======
-        pulsarClient.close();
->>>>>>> 7cbd1e83
     }
 
     private boolean areAllConsumersConnected(List<Consumer<byte[]>> consumers) {
