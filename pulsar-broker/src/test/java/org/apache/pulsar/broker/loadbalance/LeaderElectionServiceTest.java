/**
 * Licensed to the Apache Software Foundation (ASF) under one
 * or more contributor license agreements.  See the NOTICE file
 * distributed with this work for additional information
 * regarding copyright ownership.  The ASF licenses this file
 * to you under the Apache License, Version 2.0 (the
 * "License"); you may not use this file except in compliance
 * with the License.  You may obtain a copy of the License at
 *
 *   http://www.apache.org/licenses/LICENSE-2.0
 *
 * Unless required by applicable law or agreed to in writing,
 * software distributed under the License is distributed on an
 * "AS IS" BASIS, WITHOUT WARRANTIES OR CONDITIONS OF ANY
 * KIND, either express or implied.  See the License for the
 * specific language governing permissions and limitations
 * under the License.
 */
package org.apache.pulsar.broker.loadbalance;

import com.google.common.collect.Sets;
import java.util.Optional;
import java.util.concurrent.TimeUnit;
import java.util.concurrent.atomic.AtomicReference;
import java.util.function.Consumer;
import lombok.Cleanup;
import lombok.extern.slf4j.Slf4j;
import org.apache.pulsar.broker.PulsarServerException;
import org.apache.pulsar.broker.PulsarService;
import org.apache.pulsar.broker.ServiceConfiguration;
import org.apache.pulsar.client.admin.PulsarAdmin;
import org.apache.pulsar.client.admin.PulsarAdminException;
import org.apache.pulsar.client.api.Producer;
import org.apache.pulsar.client.api.PulsarClient;
import org.apache.pulsar.client.api.PulsarClientException;
import org.apache.pulsar.common.policies.data.ClusterData;
import org.apache.pulsar.common.policies.data.TenantInfo;
import org.apache.pulsar.functions.worker.WorkerService;
import org.apache.pulsar.zookeeper.LocalBookkeeperEnsemble;
import org.mockito.Mockito;
import org.testng.Assert;
import org.testng.annotations.AfterMethod;
import org.testng.annotations.BeforeMethod;
import org.testng.annotations.Test;

@Slf4j
@Test(groups = "broker")
public class LeaderElectionServiceTest {

    private LocalBookkeeperEnsemble bkEnsemble;

    @BeforeMethod(alwaysRun = true)
    public void setup() throws Exception {
        bkEnsemble = new LocalBookkeeperEnsemble(3, 0, () -> 0);
        bkEnsemble.start();
        log.info("---- bk started ----");
    }

    @AfterMethod(alwaysRun = true)
    void shutdown() throws Exception {
        bkEnsemble.stop();
        log.info("---- bk stopped ----");
    }

    @Test
    public void anErrorShouldBeThrowBeforeLeaderElected() throws PulsarServerException, PulsarClientException,
            PulsarAdminException {
        final String clusterName = "elect-test";
        ServiceConfiguration config = new ServiceConfiguration();
        config.setBrokerServicePort(Optional.of(0));
        config.setWebServicePort(Optional.of(0));
        config.setClusterName(clusterName);
        config.setAdvertisedAddress("localhost");
        config.setZookeeperServers("127.0.0.1" + ":" + bkEnsemble.getZookeeperPort());
        @Cleanup
        PulsarService pulsar = Mockito.spy(new MockPulsarService(config));
        pulsar.start();

        // mock pulsar.getLeaderElectionService() in a thread safe way
        AtomicReference<LeaderElectionService> leaderElectionServiceReference = new AtomicReference<>();
        Mockito.doAnswer(invocation -> leaderElectionServiceReference.get())
                .when(pulsar).getLeaderElectionService();

        // broker and webService is started, but leaderElectionService not ready
        final String tenant = "elect";
        final String namespace = "ns";
        @Cleanup
        PulsarAdmin adminClient = PulsarAdmin.builder().serviceHttpUrl(pulsar.getWebServiceAddress()).build();
        adminClient.clusters().createCluster(clusterName, new ClusterData(pulsar.getWebServiceAddress()));
        adminClient.tenants().createTenant(tenant, new TenantInfo(Sets.newHashSet("appid1", "appid2"),
                Sets.newHashSet(clusterName)));
        adminClient.namespaces().createNamespace(tenant + "/" + namespace, 16);
        @Cleanup
        PulsarClient client = PulsarClient.builder()
                .serviceUrl(pulsar.getBrokerServiceUrl())
                .startingBackoffInterval(1, TimeUnit.MILLISECONDS)
                .maxBackoffInterval(100, TimeUnit.MILLISECONDS)
                .operationTimeout(1000, TimeUnit.MILLISECONDS)
                .build();
        checkLookupException(tenant, namespace, client);

        // setup LeaderElectionService mock in a thread safe way
        LeaderElectionService leaderElectionService = Mockito.mock(LeaderElectionService.class);
        AtomicReference<LeaderBroker> leaderBrokerReference = new AtomicReference<>();
        Mockito.when(leaderElectionService.isLeader()).thenAnswer(invocation ->
                leaderBrokerReference.get() != null);
        Mockito.when(leaderElectionService.getCurrentLeader())
                .thenAnswer(invocation -> Optional.ofNullable(leaderBrokerReference.get()));
        leaderElectionServiceReference.set(leaderElectionService);

        // broker, webService and leaderElectionService is started, but elect not ready;
        checkLookupException(tenant, namespace, client);

        // broker, webService and leaderElectionService is started, and elect is done;
        leaderBrokerReference.set(new LeaderBroker(pulsar.getWebServiceAddress()));

        Producer<byte[]> producer = client.newProducer()
                .topic("persistent://" + tenant + "/" + namespace + "/1p")
                .create();
        producer.getTopic();
<<<<<<< HEAD

=======
>>>>>>> a97b6d72
    }

    private void checkLookupException(String tenant, String namespace, PulsarClient client) {
        try {
            client.newProducer()
                    .topic("persistent://" + tenant + "/" + namespace + "/1p")
                    .create();
        } catch (PulsarClientException t) {
            Assert.assertTrue(t instanceof PulsarClientException.LookupException);
            Assert.assertEquals(t.getMessage(), "java.lang.IllegalStateException: The leader election has not yet been completed!");
        }
    }

    private static class MockPulsarService extends PulsarService {

        public MockPulsarService(ServiceConfiguration config) {
            super(config);
        }

        public MockPulsarService(ServiceConfiguration config,
                                 Optional<WorkerService> functionWorkerService,
                                 Consumer<Integer> processTerminator) {
            super(config, functionWorkerService, processTerminator);
        }

        @Override
        protected void startLeaderElectionService() {
            // mock
        }
    }

}<|MERGE_RESOLUTION|>--- conflicted
+++ resolved
@@ -118,10 +118,6 @@
                 .topic("persistent://" + tenant + "/" + namespace + "/1p")
                 .create();
         producer.getTopic();
-<<<<<<< HEAD
-
-=======
->>>>>>> a97b6d72
     }
 
     private void checkLookupException(String tenant, String namespace, PulsarClient client) {
