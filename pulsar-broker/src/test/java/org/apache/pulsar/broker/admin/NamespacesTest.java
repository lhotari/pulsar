--- conflicted
+++ resolved
@@ -148,10 +148,7 @@
     @Override
     @BeforeMethod
     public void setup() throws Exception {
-<<<<<<< HEAD
         resetConfig();
-=======
->>>>>>> 0d5f0707
         conf.setClusterName(testLocalCluster);
         super.internalSetup();
 
