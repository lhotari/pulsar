/*
 * Licensed to the Apache Software Foundation (ASF) under one
 * or more contributor license agreements.  See the NOTICE file
 * distributed with this work for additional information
 * regarding copyright ownership.  The ASF licenses this file
 * to you under the Apache License, Version 2.0 (the
 * "License"); you may not use this file except in compliance
 * with the License.  You may obtain a copy of the License at
 *
 *   http://www.apache.org/licenses/LICENSE-2.0
 *
 * Unless required by applicable law or agreed to in writing,
 * software distributed under the License is distributed on an
 * "AS IS" BASIS, WITHOUT WARRANTIES OR CONDITIONS OF ANY
 * KIND, either express or implied.  See the License for the
 * specific language governing permissions and limitations
 * under the License.
 */
package org.apache.bookkeeper.mledger.impl;

import static java.nio.charset.StandardCharsets.UTF_8;
import static org.mockito.ArgumentMatchers.any;
import static org.mockito.ArgumentMatchers.anyInt;
import static org.mockito.ArgumentMatchers.anyMap;
import static org.mockito.ArgumentMatchers.anyString;
import static org.mockito.ArgumentMatchers.eq;
import static org.mockito.Mockito.atLeast;
import static org.mockito.Mockito.doAnswer;
import static org.mockito.Mockito.doNothing;
import static org.mockito.Mockito.doReturn;
import static org.mockito.Mockito.doThrow;
import static org.mockito.Mockito.mock;
import static org.mockito.Mockito.spy;
import static org.mockito.Mockito.times;
import static org.mockito.Mockito.verify;
import static org.mockito.Mockito.when;
import static org.testng.Assert.assertEquals;
import static org.testng.Assert.assertFalse;
import static org.testng.Assert.assertNotEquals;
import static org.testng.Assert.assertNotNull;
import static org.testng.Assert.assertNull;
import static org.testng.Assert.assertSame;
import static org.testng.Assert.assertTrue;
import static org.testng.Assert.fail;
import com.google.common.collect.Sets;
import io.netty.buffer.ByteBuf;
import io.netty.buffer.ByteBufAllocator;
import io.netty.util.concurrent.DefaultThreadFactory;
import java.lang.reflect.Field;
import java.nio.ReadOnlyBufferException;
import java.nio.charset.Charset;
import java.nio.charset.StandardCharsets;
import java.security.GeneralSecurityException;
import java.time.Duration;
import java.util.ArrayList;
import java.util.Arrays;
import java.util.Collections;
import java.util.HashMap;
import java.util.HashSet;
import java.util.Iterator;
import java.util.LinkedList;
import java.util.List;
import java.util.Map;
import java.util.NavigableMap;
import java.util.Optional;
import java.util.Queue;
import java.util.Set;
import java.util.UUID;
import java.util.concurrent.BlockingQueue;
import java.util.concurrent.CompletableFuture;
import java.util.concurrent.CountDownLatch;
import java.util.concurrent.CyclicBarrier;
import java.util.concurrent.ExecutorService;
import java.util.concurrent.Executors;
import java.util.concurrent.FutureTask;
import java.util.concurrent.RejectedExecutionException;
import java.util.concurrent.ScheduledExecutorService;
import java.util.concurrent.ScheduledFuture;
import java.util.concurrent.TimeUnit;
import java.util.concurrent.TimeoutException;
import java.util.concurrent.atomic.AtomicBoolean;
import java.util.concurrent.atomic.AtomicInteger;
import java.util.concurrent.atomic.AtomicReference;
import java.util.function.Predicate;
import lombok.Cleanup;
import lombok.Data;
import lombok.extern.slf4j.Slf4j;
import org.apache.bookkeeper.client.AsyncCallback;
import org.apache.bookkeeper.client.AsyncCallback.AddCallback;
import org.apache.bookkeeper.client.BKException;
import org.apache.bookkeeper.client.BookKeeper;
import org.apache.bookkeeper.client.BookKeeper.DigestType;
import org.apache.bookkeeper.client.EnsemblePlacementPolicy;
import org.apache.bookkeeper.client.LedgerHandle;
import org.apache.bookkeeper.client.PulsarMockBookKeeper;
import org.apache.bookkeeper.client.PulsarMockLedgerHandle;
import org.apache.bookkeeper.client.PulsarMockReadHandleInterceptor;
import org.apache.bookkeeper.client.api.LedgerEntries;
import org.apache.bookkeeper.client.api.LedgerMetadata;
import org.apache.bookkeeper.client.api.ReadHandle;
import org.apache.bookkeeper.common.util.BoundedScheduledExecutorService;
import org.apache.bookkeeper.common.util.OrderedScheduler;
import org.apache.bookkeeper.conf.ClientConfiguration;
import org.apache.bookkeeper.mledger.AsyncCallbacks;
import org.apache.bookkeeper.mledger.AsyncCallbacks.AddEntryCallback;
import org.apache.bookkeeper.mledger.AsyncCallbacks.CloseCallback;
import org.apache.bookkeeper.mledger.AsyncCallbacks.DeleteLedgerCallback;
import org.apache.bookkeeper.mledger.AsyncCallbacks.MarkDeleteCallback;
import org.apache.bookkeeper.mledger.AsyncCallbacks.OpenCursorCallback;
import org.apache.bookkeeper.mledger.AsyncCallbacks.OpenLedgerCallback;
import org.apache.bookkeeper.mledger.AsyncCallbacks.ReadEntriesCallback;
import org.apache.bookkeeper.mledger.AsyncCallbacks.ReadEntryCallback;
import org.apache.bookkeeper.mledger.Entry;
import org.apache.bookkeeper.mledger.LedgerOffloader;
import org.apache.bookkeeper.mledger.ManagedCursor;
import org.apache.bookkeeper.mledger.ManagedCursor.IndividualDeletedEntries;
import org.apache.bookkeeper.mledger.ManagedLedger;
import org.apache.bookkeeper.mledger.ManagedLedgerConfig;
import org.apache.bookkeeper.mledger.ManagedLedgerException;
import org.apache.bookkeeper.mledger.ManagedLedgerException.ManagedLedgerFencedException;
import org.apache.bookkeeper.mledger.ManagedLedgerException.ManagedLedgerNotFoundException;
import org.apache.bookkeeper.mledger.ManagedLedgerException.MetaStoreException;
import org.apache.bookkeeper.mledger.ManagedLedgerFactory;
import org.apache.bookkeeper.mledger.ManagedLedgerFactoryConfig;
import org.apache.bookkeeper.mledger.ManagedLedgerFactoryMXBean;
import org.apache.bookkeeper.mledger.Position;
import org.apache.bookkeeper.mledger.PositionBound;
import org.apache.bookkeeper.mledger.PositionFactory;
import org.apache.bookkeeper.mledger.impl.ManagedCursorImpl.VoidCallback;
import org.apache.bookkeeper.mledger.impl.MetaStore.MetaStoreCallback;
import org.apache.bookkeeper.mledger.impl.cache.EntryCache;
import org.apache.bookkeeper.mledger.impl.cache.EntryCacheManager;
import org.apache.bookkeeper.mledger.proto.MLDataFormats;
import org.apache.bookkeeper.mledger.proto.MLDataFormats.ManagedLedgerInfo;
import org.apache.bookkeeper.mledger.proto.MLDataFormats.ManagedLedgerInfo.LedgerInfo;
import org.apache.bookkeeper.mledger.util.Futures;
import org.apache.bookkeeper.test.MockedBookKeeperTestCase;
import org.apache.commons.lang3.exception.ExceptionUtils;
import org.apache.commons.lang3.mutable.MutableBoolean;
import org.apache.commons.lang3.mutable.MutableObject;
import org.apache.commons.lang3.tuple.Pair;
import org.apache.pulsar.common.api.proto.CommandSubscribe.InitialPosition;
import org.apache.pulsar.common.policies.data.EnsemblePlacementPolicyConfig;
import org.apache.pulsar.common.policies.data.OffloadPoliciesImpl;
import org.apache.pulsar.common.util.FutureUtil;
import org.apache.pulsar.metadata.api.MetadataStoreException;
import org.apache.pulsar.metadata.api.Stat;
import org.apache.pulsar.metadata.api.extended.SessionEvent;
import org.apache.pulsar.metadata.impl.FaultInjectionMetadataStore;
import org.awaitility.Awaitility;
import org.awaitility.reflect.WhiteboxImpl;
import org.eclipse.jetty.util.BlockingArrayQueue;
import org.mockito.Mockito;
import org.testng.Assert;
import org.testng.annotations.DataProvider;
import org.testng.annotations.Test;

@Slf4j
public class ManagedLedgerTest extends MockedBookKeeperTestCase {
    private static final Charset Encoding = StandardCharsets.UTF_8;

    @DataProvider(name = "checkOwnershipFlag")
    public Object[][] checkOwnershipFlagProvider() {
        return new Object[][] { { Boolean.TRUE }, { Boolean.FALSE } };
    }

    private void makeAddEntryTimeout(ManagedLedgerImpl ml, AtomicBoolean addEntryFinished) throws Exception {
        LedgerHandle currentLedger = ml.currentLedger;
        final LedgerHandle spyLedgerHandle = spy(currentLedger);
        doAnswer(invocation -> {
            ByteBuf bs = (ByteBuf) invocation.getArguments()[0];
            AddCallback addCallback = (AddCallback) invocation.getArguments()[1];
            Object originalContext = invocation.getArguments()[2];
            currentLedger.asyncAddEntry(bs, (rc, lh, entryId, ctx) -> {
                addEntryFinished.set(true);
                addCallback.addComplete(BKException.Code.TimeoutException, spyLedgerHandle,  -1, ctx);
            }, originalContext);
            return null;
        }).when(spyLedgerHandle).asyncAddEntry(any(ByteBuf.class), any(AddCallback.class), any());
        ml.currentLedger = spyLedgerHandle;
    }

    @Data
    private static class DeleteLedgerInfo{
        volatile boolean hasCalled;
        volatile CompletableFuture<Void> future = new CompletableFuture<>();
    }

    private DeleteLedgerInfo makeDelayIfDoLedgerDelete(LedgerHandle ledger, final AtomicBoolean signal,
                                                              BookKeeper spyBookKeeper) {
        DeleteLedgerInfo deleteLedgerInfo = new DeleteLedgerInfo();
        doAnswer(invocation -> {
            long ledgerId = (long) invocation.getArguments()[0];
            AsyncCallback.DeleteCallback originalCb = (AsyncCallback.DeleteCallback) invocation.getArguments()[1];
            AsyncCallback.DeleteCallback cb = (rc, ctx) -> {
                if (deleteLedgerInfo.hasCalled) {
                    deleteLedgerInfo.future.complete(null);
                }
                originalCb.deleteComplete(rc, ctx);
            };
            Object ctx = invocation.getArguments()[2];
            if (ledgerId != ledger.getId()){
                bkc.asyncDeleteLedger(ledgerId, originalCb, ctx);
            } else {
                deleteLedgerInfo.hasCalled = true;
                cachedExecutor.submit(() -> {
                    Awaitility.await().atMost(Duration.ofSeconds(60)).until(signal::get);
                    bkc.asyncDeleteLedger(ledgerId, cb, ctx);
                });
            }
            return null;
        }).when(spyBookKeeper).asyncDeleteLedger(any(long.class), any(AsyncCallback.DeleteCallback.class), any());
        return deleteLedgerInfo;
    }

    /***
     * This test simulates the following problems that can occur when ZK connections are unstable:
     *  - add entry timeout
     *  - write ZK fail when update ledger info of ML
     * and verifies that ledger info of ML is still correct when the above problems occur.
     */
    @Test
    public void testLedgerInfoMetaCorrectIfAddEntryTimeOut() throws Exception {
        String mlName = "testLedgerInfoMetaCorrectIfAddEntryTimeOut";
        BookKeeper spyBookKeeper = spy(bkc);
        @Cleanup("shutdown")
        ManagedLedgerFactoryImpl factory = new ManagedLedgerFactoryImpl(metadataStore, spyBookKeeper);
        ManagedLedgerImpl ml = (ManagedLedgerImpl) factory.open(mlName);

        // Make add entry timeout(The data write was actually successful).
        AtomicBoolean addEntryFinished = new AtomicBoolean(false);
        makeAddEntryTimeout(ml, addEntryFinished);

        // Make the update operation of ledger info failure when switch ledger.
        metadataStore.failConditional(new MetadataStoreException.BadVersionException(""), (opType, path) -> {
            if (opType == FaultInjectionMetadataStore.OperationType.PUT && addEntryFinished.get()
                    && "/managed-ledgers/testLedgerInfoMetaCorrectIfAddEntryTimeOut".equals(path)) {
                return true;
            }
            return false;
        });

        // Make delete ledger is delayed if delete is called.
        AtomicBoolean deleteLedgerDelaySignal = new AtomicBoolean(false);
        DeleteLedgerInfo deleteLedgerInfo =
                makeDelayIfDoLedgerDelete(ml.currentLedger, deleteLedgerDelaySignal, spyBookKeeper);

        // Add one entry.
        // - it will fail and trigger ledger switch(we mocked the error).
        // - ledger switch will also fail(we mocked the error).
        try {
            ml.addEntry("1".getBytes(Charset.defaultCharset()));
            fail("Expected the operation of add entry will fail by timeout or ledger fenced.");
        } catch (Exception e){
            // expected ex.
        }

        // Reopen ML.
        try {
            ml.close();
            fail("Expected the operation of ml close will fail by fenced state.");
        } catch (Exception e){
            // expected ex.
        }
        ManagedLedgerImpl mlReopened = (ManagedLedgerImpl) factory.open(mlName);
        deleteLedgerDelaySignal.set(true);
        if (deleteLedgerInfo.hasCalled){
            deleteLedgerInfo.future.join();
        }
        mlReopened.close();

        // verify: all ledgers in ledger info is worked.
        for (long ledgerId : mlReopened.getLedgersInfo().keySet()){
            LedgerHandle lh = bkc.openLedger(ledgerId, ml.digestType, ml.getConfig().getPassword());
            lh.close();
        }
    }

    @Test
    public void managedLedgerApi() throws Exception {
        ManagedLedger ledger = factory.open("my_test_ledger");

        ManagedCursor cursor = ledger.openCursor("c1");

        for (int i = 0; i < 100; i++) {
            String content = "entry-" + i;
            ledger.addEntry(content.getBytes());
        }

        // Reads all the entries in batches of 20
        while (cursor.hasMoreEntries()) {

            List<Entry> entries = cursor.readEntries(20);
            log.debug("Read {} entries", entries.size());

            // Acknowledge only on last entry
            Entry lastEntry = entries.get(entries.size() - 1);
            cursor.markDelete(lastEntry.getPosition());

            for (Entry entry : entries) {
                log.info("Read entry. Position={} Content='{}'", entry.getPosition(), new String(entry.getData()));
                entry.release();
            }

            log.info("-----------------------");
        }

        log.info("Finished reading entries");

        ledger.close();
    }

    @Test(timeOut = 20000)
    public void simple() throws Exception {
        ManagedLedger ledger = factory.open("my_test_ledger");

        assertEquals(ledger.getNumberOfEntries(), 0);
        assertEquals(ledger.getNumberOfActiveEntries(), 0);
        assertEquals(ledger.getTotalSize(), 0);

        ledger.addEntry("dummy-entry-1".getBytes(Encoding));

        assertEquals(ledger.getNumberOfEntries(), 1);
        assertEquals(ledger.getNumberOfActiveEntries(), 0);
        assertEquals(ledger.getTotalSize(), "dummy-entry-1".getBytes(Encoding).length);

        ManagedCursor cursor = ledger.openCursor("c1");

        assertFalse(cursor.hasMoreEntries());
        assertEquals(cursor.getNumberOfEntries(), 0);
        assertEquals(cursor.getNumberOfEntriesInBacklog(false), 0);
        assertEquals(cursor.readEntries(100), new ArrayList<Entry>());

        ledger.addEntry("dummy-entry-2".getBytes(Encoding));

        assertTrue(cursor.hasMoreEntries());
        assertEquals(cursor.getNumberOfEntries(), 1);
        assertEquals(cursor.getNumberOfEntriesInBacklog(false), 1);
        assertEquals(ledger.getNumberOfActiveEntries(), 1);

        List<Entry> entries = cursor.readEntries(100);
        assertEquals(entries.size(), 1);
        entries.forEach(Entry::release);

        entries = cursor.readEntries(100);
        assertEquals(entries.size(), 0);

        ledger.close();
        factory.shutdown();
    }

    @Test(timeOut = 20000)
    public void closeAndReopen() throws Exception {
        ManagedLedger ledger = factory.open("my_test_ledger");

        ledger.addEntry("dummy-entry-1".getBytes(Encoding));

        ManagedCursor cursor = ledger.openCursor("c1");

        ledger.addEntry("dummy-entry-2".getBytes(Encoding));

        ledger.close();

        log.info("Closing ledger and reopening");

        // / Reopen the same managed-ledger
        @Cleanup("shutdown")
        ManagedLedgerFactory factory2 = new ManagedLedgerFactoryImpl(metadataStore, bkc);
        ledger = factory2.open("my_test_ledger");

        cursor = ledger.openCursor("c1");

        assertEquals(ledger.getNumberOfEntries(), 2);
        assertEquals(ledger.getTotalSize(), "dummy-entry-1".getBytes(Encoding).length * 2);

        List<Entry> entries = cursor.readEntries(100);
        assertEquals(entries.size(), 1);
        entries.forEach(Entry::release);

        ledger.close();
    }

    @Test(timeOut = 20000)
    public void acknowledge1() throws Exception {
        ManagedLedger ledger = factory.open("my_test_ledger");

        ManagedCursor cursor = ledger.openCursor("c1");

        ledger.addEntry("dummy-entry-1".getBytes(Encoding));
        ledger.addEntry("dummy-entry-2".getBytes(Encoding));

        assertTrue(cursor.hasMoreEntries());

        List<Entry> entries = cursor.readEntries(2);
        assertEquals(entries.size(), 2);

        assertEquals(cursor.getNumberOfEntries(), 0);
        assertEquals(cursor.getNumberOfEntriesInBacklog(false), 2);
        assertFalse(cursor.hasMoreEntries());

        assertEquals(ledger.getNumberOfEntries(), 2);
        assertEquals(ledger.getNumberOfActiveEntries(), 2);
        cursor.markDelete(entries.get(0).getPosition());
        entries.forEach(Entry::release);

        assertEquals(cursor.getNumberOfEntries(), 0);
        assertEquals(cursor.getNumberOfEntriesInBacklog(false), 1);
        assertFalse(cursor.hasMoreEntries());
        assertEquals(ledger.getNumberOfActiveEntries(), 1);

        ledger.close();

        // / Reopen the same managed-ledger

        ledger = factory.open("my_test_ledger");
        cursor = ledger.openCursor("c1");

        assertEquals(ledger.getNumberOfEntries(), 2);
        assertEquals(ledger.getTotalSize(), "dummy-entry-1".getBytes(Encoding).length * 2);

        assertEquals(cursor.getNumberOfEntries(), 1);
        assertEquals(cursor.getNumberOfEntriesInBacklog(false), 1);
        assertTrue(cursor.hasMoreEntries());

        entries = cursor.readEntries(100);
        assertEquals(entries.size(), 1);
        entries.forEach(Entry::release);

        ledger.close();
    }

    @Test
    public void shouldKeepEntriesInCacheByEarliestReadPosition() throws ManagedLedgerException, InterruptedException {
        // This test case reproduces issue #16054

        ManagedLedgerConfig config = new ManagedLedgerConfig();
        initManagedLedgerConfig(config);
        factory.updateCacheEvictionTimeThreshold(TimeUnit.MILLISECONDS
                .toNanos(30000));

        // GIVEN an opened ledger with 10 opened cursors

        ManagedLedger ledger = factory.open("test_ledger_for_shouldKeepEntriesInCacheByEarliestReadPosition",
                config);
        List<ManagedCursor> cursors = new ArrayList<>();
        for (int i = 0; i < 10; i++) {
            ManagedCursor cursor = ledger.openCursor("c" + i);
            cursors.add(cursor);
        }

        ManagedLedgerFactoryMXBean cacheStats = factory.getCacheStats();
        int insertedEntriesCountBefore = (int) cacheStats.getCacheInsertedEntriesCount();

        // AND 100 added entries

        for (int i = 0; i < 100; i++) {
            String content = "entry-" + i;
            ledger.addEntry(content.getBytes());
        }

        int insertedEntriesCount =
                (int) cacheStats.getCacheInsertedEntriesCount() - insertedEntriesCountBefore;
        // EXPECT that 100 entries should have been inserted to the cache
        assertEquals(insertedEntriesCount, 100);

        int evictedEntriesCountBefore = (int) cacheStats.getCacheEvictedEntriesCount();

        // WHEN entries are read for the cursors so that the farthest cursor has most entries read
        for (int i = 0; i < 10; i++) {
            ManagedCursor cursor = cursors.get(i);
            // read entries farther of the  earliest cursor
            List<Entry> entries = cursor.readEntries(20 - i);
            // mark delete the least for the earliest cursor
            cursor.markDelete(entries.get(i).getPosition());
            entries.forEach(Entry::release);
        }

        // THEN it is expected that the cache evicts entries to the earliest read position
        Thread.sleep(2 * factory.getConfig().getCacheEvictionIntervalMs());
        int evictedEntriesCount =
                (int) cacheStats.getCacheEvictedEntriesCount() - evictedEntriesCountBefore;
        assertEquals(evictedEntriesCount, 11,
                "It is expected that the cache evicts entries to the earliest read position");

        ledger.close();
    }

    @Test
    public void shouldKeepEntriesInCacheByEarliestMarkDeletePosition()
            throws ManagedLedgerException, InterruptedException {
        // This test case reproduces issue #16054

        ManagedLedgerConfig config = new ManagedLedgerConfig();
        initManagedLedgerConfig(config);
        config.setCacheEvictionByMarkDeletedPosition(true);
        factory.updateCacheEvictionTimeThreshold(TimeUnit.MILLISECONDS
                .toNanos(30000));

        // GIVEN an opened ledger with 10 opened cursors

        ManagedLedger ledger = factory.open("test_ledger_for_shouldKeepEntriesInCacheByEarliestMarkDeletePosition",
                config);
        List<ManagedCursor> cursors = new ArrayList<>();
        for (int i = 0; i < 10; i++) {
            ManagedCursor cursor = ledger.openCursor("c" + i);
            cursors.add(cursor);
        }

        ManagedLedgerFactoryMXBean cacheStats = factory.getCacheStats();
        int insertedEntriesCountBefore = (int) cacheStats.getCacheInsertedEntriesCount();

        // AND 100 added entries

        for (int i = 0; i < 100; i++) {
            String content = "entry-" + i;
            ledger.addEntry(content.getBytes());
        }

        int insertedEntriesCount =
                (int) cacheStats.getCacheInsertedEntriesCount() - insertedEntriesCountBefore;
        // EXPECT that 100 entries should have been inserted to the cache
        assertEquals(insertedEntriesCount, 100);

        int evictedEntriesCountBefore = (int) cacheStats.getCacheEvictedEntriesCount();

        // WHEN entries are read for the cursors so that the farthest cursor has most entries read
        Position lastMarkDeletePos = null;
        for (int i = 0; i < 10; i++) {
            ManagedCursor cursor = cursors.get(i);
            // read 50 (+ index) entries for each cursor
            List<Entry> entries = cursor.readEntries(50 + (5 * i));
            // mark delete the most for the earliest cursor
            lastMarkDeletePos = entries.get(20 - i).getPosition();
            cursor.markDelete(lastMarkDeletePos);
            entries.forEach(Entry::release);
        }

        Thread.sleep(1000 + 2 * factory.getConfig().getCacheEvictionIntervalMs());

        ManagedCursorContainer activeCursors = (ManagedCursorContainer) ledger.getActiveCursors();
        assertEquals(activeCursors.getSlowestReaderPosition(), lastMarkDeletePos);

        // THEN it is expected that the cache evicts entries to the earliest read position
        int evictedEntriesCount =
                (int) cacheStats.getCacheEvictedEntriesCount() - evictedEntriesCountBefore;
        assertEquals(evictedEntriesCount, 11,
                "It is expected that the cache evicts entries to the earliest read position");

        ledger.close();
    }

    @Test(timeOut = 20000)
    public void asyncAPI() throws Throwable {
        final CountDownLatch counter = new CountDownLatch(1);

        factory.asyncOpen("my_test_ledger", initManagedLedgerConfig(new ManagedLedgerConfig()),
                new OpenLedgerCallback() {
            @Override
            public void openLedgerComplete(ManagedLedger ledger, Object ctx) {
                ledger.asyncOpenCursor("test-cursor", new OpenCursorCallback() {
                    @Override
                    public void openCursorComplete(ManagedCursor cursor, Object ctx) {
                        ManagedLedger ledger = (ManagedLedger) ctx;

                        ledger.asyncAddEntry("test".getBytes(Encoding), new AddEntryCallback() {
                            @Override
                            public void addComplete(Position position, ByteBuf entryData, Object ctx) {
                                @SuppressWarnings("unchecked")
                                Pair<ManagedLedger, ManagedCursor> pair = (Pair<ManagedLedger, ManagedCursor>) ctx;
                                ManagedLedger ledger = pair.getLeft();
                                ManagedCursor cursor = pair.getRight();

                                assertEquals(ledger.getNumberOfEntries(), 1);
                                assertEquals(ledger.getTotalSize(), "test".getBytes(Encoding).length);

                                cursor.asyncReadEntries(2, new ReadEntriesCallback() {
                                    @Override
                                    public void readEntriesComplete(List<Entry> entries, Object ctx) {
                                        ManagedCursor cursor = (ManagedCursor) ctx;

                                        assertEquals(entries.size(), 1);
                                        Entry entry = entries.get(0);
                                        final Position position = entry.getPosition();
                                        assertEquals(new String(entry.getDataAndRelease(), Encoding), "test");

                                        log.debug("Mark-Deleting to position {}", position);
                                        cursor.asyncMarkDelete(position, new MarkDeleteCallback() {
                                            @Override
                                            public void markDeleteComplete(Object ctx) {
                                                log.debug("Mark delete complete");
                                                ManagedCursor cursor = (ManagedCursor) ctx;
                                                assertFalse(cursor.hasMoreEntries());

                                                counter.countDown();
                                            }

                                            @Override
                                            public void markDeleteFailed(ManagedLedgerException exception, Object ctx) {
                                                fail(exception.getMessage());
                                            }

                                        }, cursor);
                                    }

                                    @Override
                                    public void readEntriesFailed(ManagedLedgerException exception, Object ctx) {
                                        fail(exception.getMessage());
                                    }
                                }, cursor, PositionFactory.LATEST);
                            }

                            @Override
                            public void addFailed(ManagedLedgerException exception, Object ctx) {
                                fail(exception.getMessage());
                            }
                        }, Pair.of(ledger, cursor));
                    }

                    @Override
                    public void openCursorFailed(ManagedLedgerException exception, Object ctx) {
                        fail(exception.getMessage());
                    }

                }, ledger);
            }

            @Override
            public void openLedgerFailed(ManagedLedgerException exception, Object ctx) {
                fail(exception.getMessage());
            }
        }, null, null);

        counter.await();

        log.info("Test completed");
    }

    @Test(timeOut = 20000)
    public void spanningMultipleLedgers() throws Exception {
        ManagedLedgerConfig config = initManagedLedgerConfig(new ManagedLedgerConfig()).setMaxEntriesPerLedger(10);
        ManagedLedger ledger = factory.open("my_test_ledger", config);

        assertEquals(ledger.getNumberOfEntries(), 0);
        assertEquals(ledger.getTotalSize(), 0);

        ManagedCursor cursor = ledger.openCursor("c1");

        for (int i = 0; i < 11; i++) {
            ledger.addEntry(("dummy-entry-" + i).getBytes(Encoding));
        }

        List<Entry> entries = cursor.readEntries(100);
        assertEquals(entries.size(), 11);
        assertFalse(cursor.hasMoreEntries());

        Position first = entries.get(0).getPosition();
        Position last = entries.get(entries.size() - 1).getPosition();
        entries.forEach(Entry::release);

        log.info("First={} Last={}", first, last);
        assertTrue(first.getLedgerId() < last.getLedgerId());
        assertEquals(first.getEntryId(), 0);
        assertEquals(last.getEntryId(), 0);

        // Read again, from next ledger id
        entries = cursor.readEntries(100);
        assertEquals(entries.size(), 0);
        assertFalse(cursor.hasMoreEntries());

        ledger.close();
    }

    @Test
    public void testStartReadOperationOnLedgerWithEmptyLedgers() throws ManagedLedgerException, InterruptedException {
        ManagedLedger ledger = factory.open("my_test_ledger_1");
        ManagedLedgerImpl ledgerImpl = (ManagedLedgerImpl) ledger;
        NavigableMap<Long, LedgerInfo> ledgers = ledgerImpl.getLedgersInfo();
        LedgerInfo ledgerInfo = ledgers.firstEntry().getValue();
        ledgers.clear();
        ManagedCursor c1 = ledger.openCursor("c1");
        Position position = PositionFactory.create(ledgerInfo.getLedgerId(), 0);
        Position maxPosition = PositionFactory.create(ledgerInfo.getLedgerId(), 99);
        OpReadEntry opReadEntry = OpReadEntry.create((ManagedCursorImpl) c1, position, 20,
                new ReadEntriesCallback() {

                    @Override
                    public void readEntriesComplete(List<Entry> entries, Object ctx) {

                    }

                    @Override
                    public void readEntriesFailed(ManagedLedgerException exception, Object ctx) {

                    }
                }, null, maxPosition, null);
        Assert.assertEquals(opReadEntry.readPosition, position);
    }


    @Test(timeOut = 20000)
    public void spanningMultipleLedgersWithSize() throws Exception {
        ManagedLedgerConfig config = initManagedLedgerConfig(new ManagedLedgerConfig()).setMaxEntriesPerLedger(1000000);
        config.setMaxSizePerLedgerMb(1);
        config.setEnsembleSize(1);
        config.setWriteQuorumSize(1).setAckQuorumSize(1);
        config.setMetadataWriteQuorumSize(1).setMetadataAckQuorumSize(1);
        ManagedLedger ledger = factory.open("my_test_ledger", config);

        assertEquals(ledger.getNumberOfEntries(), 0);
        assertEquals(ledger.getTotalSize(), 0);

        ManagedCursor cursor = ledger.openCursor("c1");

        byte[] content = new byte[1023 * 1024];

        for (int i = 0; i < 3; i++) {
            ledger.addEntry(content);
        }

        List<Entry> entries = cursor.readEntries(100);
        assertEquals(entries.size(), 3);
        assertFalse(cursor.hasMoreEntries());

        Position first = entries.get(0).getPosition();
        Position last = entries.get(entries.size() - 1).getPosition();
        entries.forEach(Entry::release);

        // Read again, from next ledger id
        entries = cursor.readEntries(100);
        assertEquals(entries.size(), 0);
        assertFalse(cursor.hasMoreEntries());
        entries.forEach(Entry::release);

        log.info("First={} Last={}", first, last);
        assertTrue(first.getLedgerId() < last.getLedgerId());
        assertEquals(first.getEntryId(), 0);
        assertEquals(last.getEntryId(), 0);
        ledger.close();
    }

    @Test(expectedExceptions = IllegalArgumentException.class)
    public void invalidReadEntriesArg1() throws Exception {
        ManagedLedger ledger = factory.open("my_test_ledger");
        ManagedCursor cursor = ledger.openCursor("c1");

        ledger.addEntry("entry".getBytes());
        cursor.readEntries(-1);

        fail("Should have thrown an exception in the above line");
    }

    @Test(expectedExceptions = IllegalArgumentException.class)
    public void invalidReadEntriesArg2() throws Exception {
        ManagedLedger ledger = factory.open("my_test_ledger");
        ManagedCursor cursor = ledger.openCursor("c1");

        ledger.addEntry("entry".getBytes());
        cursor.readEntries(0);

        fail("Should have thrown an exception in the above line");
    }

    @Test(timeOut = 20000)
    public void deleteAndReopen() throws Exception {
        ManagedLedger ledger = factory.open("my_test_ledger");

        ledger.addEntry("dummy-entry-1".getBytes(Encoding));
        assertEquals(ledger.getNumberOfEntries(), 1);
        ledger.close();

        // Reopen
        ledger = factory.open("my_test_ledger");
        assertEquals(ledger.getNumberOfEntries(), 1);

        // Delete and reopen
        ledger.delete();
        ledger = factory.open("my_test_ledger");
        assertEquals(ledger.getNumberOfEntries(), 0);
        ledger.close();
    }

    @Test(timeOut = 20000)
    public void deleteAndReopenWithCursors() throws Exception {
        ManagedLedger ledger = factory.open("my_test_ledger");
        ledger.openCursor("test-cursor");

        ledger.addEntry("dummy-entry-1".getBytes(Encoding));
        assertEquals(ledger.getNumberOfEntries(), 1);
        ledger.close();

        // Reopen
        ledger = factory.open("my_test_ledger");
        assertEquals(ledger.getNumberOfEntries(), 1);

        // Delete and reopen
        ledger.delete();
        ledger = factory.open("my_test_ledger");
        assertEquals(ledger.getNumberOfEntries(), 0);
        ManagedCursor cursor = ledger.openCursor("test-cursor");
        assertFalse(cursor.hasMoreEntries());
        ledger.close();
    }

    @Test(timeOut = 20000)
    public void asyncDeleteWithError() throws Exception {
        ManagedLedger ledger = factory.open("my_test_ledger");
        ledger.openCursor("test-cursor");

        ledger.addEntry("dummy-entry-1".getBytes(Encoding));
        assertEquals(ledger.getNumberOfEntries(), 1);
        ledger.close();

        // Reopen
        ledger = factory.open("my_test_ledger");
        assertEquals(ledger.getNumberOfEntries(), 1);

        final CountDownLatch counter = new CountDownLatch(1);
        stopBookKeeper();
        stopMetadataStore();

        // Delete and reopen
        factory.open("my_test_ledger", initManagedLedgerConfig(new ManagedLedgerConfig()))
                .asyncDelete(new DeleteLedgerCallback() {

            @Override
            public void deleteLedgerComplete(Object ctx) {
                assertNull(ctx);
                fail("The async-call should have failed");
            }

            @Override
            public void deleteLedgerFailed(ManagedLedgerException exception, Object ctx) {
                counter.countDown();
            }

        }, null);

        counter.await();
    }

    private byte[] copyBytesFromByteBuf(final ByteBuf buf) {
        final int index = buf.readerIndex();
        final byte[] bytes = new byte[buf.readableBytes()];
        buf.getBytes(index, bytes);
        buf.readerIndex(index);
        return bytes;
    }

    @Test(timeOut = 20000)
    public void asyncAddEntryWithoutError() throws Exception {
        ManagedLedger ledger = factory.open("my_test_ledger",
                initManagedLedgerConfig(new ManagedLedgerConfig()).setMaxEntriesPerLedger(2));
        ledger.openCursor("test-cursor");

        final int count = 4;
        final CountDownLatch counter = new CountDownLatch(count);

        final byte[] bytes = "dummy-entry-1".getBytes(Encoding);
        AddEntryCallback callback = new AddEntryCallback() {
            @Override
            public void addComplete(Position position, ByteBuf entryData, Object ctx) {
                assertNull(ctx);
                assertEquals(copyBytesFromByteBuf(entryData), bytes);

                // `entryData` is read-only so that write related methods will throw ReadOnlyBufferException
                try {
                    entryData.array();
                } catch (Exception e) {
                    assertTrue(e instanceof ReadOnlyBufferException);
                }

                counter.countDown();
            }

            @Override
            public void addFailed(ManagedLedgerException exception, Object ctx) {
                fail(exception.getMessage());
            }

        };
        for (int i = 0; i < count; i++) {
            ledger.asyncAddEntry(bytes, callback, null);
        }

        counter.await();
        assertEquals(ledger.getNumberOfEntries(), count);
        assertEquals(ledger.getTotalSize(), "dummy-entry-1".getBytes(Encoding).length * count);
    }

    @Test(timeOut = 20000)
    public void doubleAsyncAddEntryWithoutError() throws Exception {
        ManagedLedger ledger = factory.open("my_test_ledger");
        ledger.openCursor("test-cursor");

        final CountDownLatch done = new CountDownLatch(10);

        for (int i = 0; i < 10; i++) {
            final String content = "dummy-entry-" + i;
            ledger.asyncAddEntry(content.getBytes(Encoding), new AddEntryCallback() {
                @Override
                public void addComplete(Position position, ByteBuf entryData, Object ctx) {
                    assertNotNull(ctx);
                    assertEquals(copyBytesFromByteBuf(entryData), content.getBytes(Encoding));

                    log.info("Successfully added {}", content);
                    done.countDown();
                }

                @Override
                public void addFailed(ManagedLedgerException exception, Object ctx) {
                    fail(exception.getMessage());
                }

            }, this);
        }

        done.await();
        assertEquals(ledger.getNumberOfEntries(), 10);
    }

    @Test(timeOut = 20000)
    public void asyncAddEntryWithError() throws Exception {
        ManagedLedger ledger = factory.open("my_test_ledger");
        ledger.openCursor("test-cursor");

        final CountDownLatch counter = new CountDownLatch(1);
        stopBookKeeper();
        stopMetadataStore();

        ledger.asyncAddEntry("dummy-entry-1".getBytes(Encoding), new AddEntryCallback() {
            @Override
            public void addComplete(Position position, ByteBuf entryData, Object ctx) {
                fail("Should have failed");
            }

            @Override
            public void addFailed(ManagedLedgerException exception, Object ctx) {
                counter.countDown();
            }

        }, null);

        counter.await();
    }

    @Test(timeOut = 20000)
    public void asyncCloseWithoutError() throws Exception {
        ManagedLedger ledger = factory.open("my_test_ledger");
        ledger.openCursor("test-cursor");
        ledger.addEntry("dummy-entry-1".getBytes(Encoding));

        final CountDownLatch counter = new CountDownLatch(1);

        ledger.asyncClose(new CloseCallback() {
            @Override
            public void closeComplete(Object ctx) {
                assertNull(ctx);
                counter.countDown();
            }

            @Override
            public void closeFailed(ManagedLedgerException exception, Object ctx) {
                fail(exception.getMessage());
            }

        }, null);

        counter.await();
    }

    @Test(timeOut = 20000)
    public void asyncOpenCursorWithoutError() throws Exception {
        ManagedLedger ledger = factory.open("my_test_ledger");

        final CountDownLatch counter = new CountDownLatch(1);

        ledger.asyncOpenCursor("test-cursor", new OpenCursorCallback() {
            @Override
            public void openCursorComplete(ManagedCursor cursor, Object ctx) {
                assertNull(ctx);
                assertNotNull(cursor);

                counter.countDown();
            }

            @Override
            public void openCursorFailed(ManagedLedgerException exception, Object ctx) {
                fail(exception.getMessage());
            }

        }, null);

        counter.await();
    }

    @Test(timeOut = 20000)
    public void asyncOpenCursorWithError() throws Exception {
        ManagedLedger ledger = factory.open("my_test_ledger");

        final CountDownLatch counter = new CountDownLatch(1);

        stopBookKeeper();
        stopMetadataStore();

        ledger.asyncOpenCursor("test-cursor", new OpenCursorCallback() {
            @Override
            public void openCursorComplete(ManagedCursor cursor, Object ctx) {
                fail("The async-call should have failed");
            }

            @Override
            public void openCursorFailed(ManagedLedgerException exception, Object ctx) {
                counter.countDown();
            }
        }, null);

        counter.await();
    }

    @Test(timeOut = 20000)
    public void readFromOlderLedger() throws Exception {
        ManagedLedgerConfig config = initManagedLedgerConfig(new ManagedLedgerConfig()).setMaxEntriesPerLedger(1);
        ManagedLedger ledger = factory.open("my_test_ledger", config);
        ManagedCursor cursor = ledger.openCursor("test");

        ledger.addEntry("entry-1".getBytes(Encoding));
        ledger.addEntry("entry-2".getBytes(Encoding));

        assertTrue(cursor.hasMoreEntries());
    }

    @Test(timeOut = 20000)
    public void readFromOlderLedgers() throws Exception {
        ManagedLedgerConfig config = initManagedLedgerConfig(new ManagedLedgerConfig()).setMaxEntriesPerLedger(1);
        ManagedLedger ledger = factory.open("my_test_ledger", config);
        ManagedCursor cursor = ledger.openCursor("test");

        ledger.addEntry("entry-1".getBytes(Encoding));
        ledger.addEntry("entry-2".getBytes(Encoding));
        ledger.addEntry("entry-3".getBytes(Encoding));

        assertTrue(cursor.hasMoreEntries());
        cursor.readEntries(1).forEach(Entry::release);

        assertTrue(cursor.hasMoreEntries());
        cursor.readEntries(1).forEach(Entry::release);
        assertTrue(cursor.hasMoreEntries());
        cursor.readEntries(1).forEach(Entry::release);
        assertFalse(cursor.hasMoreEntries());
    }

    @Test(timeOut = 20000)
    public void triggerLedgerDeletion() throws Exception {
        ManagedLedgerConfig config = initManagedLedgerConfig(new ManagedLedgerConfig()).setMaxEntriesPerLedger(1);
        ManagedLedger ledger = factory.open("my_test_ledger", config);
        ManagedCursor cursor = ledger.openCursor("test");

        ledger.addEntry("entry-1".getBytes(Encoding));
        ledger.addEntry("entry-2".getBytes(Encoding));
        ledger.addEntry("entry-3".getBytes(Encoding));

        assertTrue(cursor.hasMoreEntries());
        List<Entry> entries = cursor.readEntries(1);
        assertEquals(entries.size(), 1);
        assertEquals(ledger.getNumberOfEntries(), 3);
        entries.forEach(Entry::release);

        assertTrue(cursor.hasMoreEntries());
        entries = cursor.readEntries(1);
        assertTrue(cursor.hasMoreEntries());

        cursor.markDelete(entries.get(0).getPosition());
        entries.forEach(Entry::release);
    }

    @Test(timeOut = 20000)
    public void testEmptyManagedLedgerContent() throws Exception {
        metadataStore.put("/managed-ledger/my_test_ledger", " ".getBytes(), Optional.empty()).join();

        ManagedLedger ledger = factory.open("my_test_ledger");
        ledger.openCursor("test");

        ledger.addEntry("entry-1".getBytes(Encoding));
        assertEquals(ledger.getNumberOfEntries(), 1);
    }

    @Test(timeOut = 20000)
    public void testProducerAndNoConsumer() throws Exception {
        ManagedLedgerConfig config = initManagedLedgerConfig(new ManagedLedgerConfig()).setMaxEntriesPerLedger(1);
        ManagedLedger ledger = factory.open("my_test_ledger", config);

        assertEquals(ledger.getNumberOfEntries(), 0);

        ledger.addEntry("entry-1".getBytes(Encoding));
        assertEquals(ledger.getNumberOfEntries(), 1);

        // Since there are no consumers, older ledger will be deleted
        // in a short time (in a background thread)
        ledger.addEntry("entry-2".getBytes(Encoding));
        while (ledger.getNumberOfEntries() > 1) {
            log.debug("entries={}", ledger.getNumberOfEntries());
            Thread.sleep(100);
        }

        ledger.addEntry("entry-3".getBytes(Encoding));
        while (ledger.getNumberOfEntries() > 1) {
            log.debug("entries={}", ledger.getNumberOfEntries());
            Thread.sleep(100);
        }
    }

    @Test(timeOut = 20000)
    public void testTrimmer() throws Exception {
        ManagedLedgerConfig config = initManagedLedgerConfig(new ManagedLedgerConfig()).setMaxEntriesPerLedger(1);
        ManagedLedger ledger = factory.open("my_test_ledger", config);
        ManagedCursor cursor = ledger.openCursor("c1");

        assertEquals(ledger.getNumberOfEntries(), 0);

        ledger.addEntry("entry-1".getBytes(Encoding));
        ledger.addEntry("entry-2".getBytes(Encoding));
        ledger.addEntry("entry-3".getBytes(Encoding));
        ledger.addEntry("entry-4".getBytes(Encoding));
        assertEquals(ledger.getNumberOfEntries(), 4);

        cursor.readEntries(1).forEach(Entry::release);
        cursor.readEntries(1).forEach(Entry::release);
        List<Entry> entries = cursor.readEntries(1);
        Position lastPosition = entries.get(0).getPosition();
        entries.forEach(Entry::release);

        assertEquals(ledger.getNumberOfEntries(), 4);

        cursor.markDelete(lastPosition);

        Awaitility.await().untilAsserted(() -> {
            // The number of entries in the ledger should not contain the entry in the mark delete position.
            // last position is the position of entry-3.
            // cursor.markDelete(lastPosition);
            // only entry-4 is left in the ledger.
            assertEquals(ledger.getNumberOfEntries(), 1);
        });
    }

    @Test(timeOut = 20000)
    public void testAsyncAddEntryAndSyncClose() throws Exception {
        ManagedLedgerConfig config = initManagedLedgerConfig(new ManagedLedgerConfig()).setMaxEntriesPerLedger(10);
        ManagedLedger ledger = factory.open("my_test_ledger", config);
        ledger.openCursor("c1");

        assertEquals(ledger.getNumberOfEntries(), 0);

        final CountDownLatch counter = new CountDownLatch(100);

        for (int i = 0; i < 100; i++) {
            String content = "entry-" + i;
            ledger.asyncAddEntry(content.getBytes(Encoding), new AddEntryCallback() {
                @Override
                public void addComplete(Position position, ByteBuf entryData, Object ctx) {
                    counter.countDown();
                }

                @Override
                public void addFailed(ManagedLedgerException exception, Object ctx) {
                    fail(exception.getMessage());
                }

            }, null);
        }

        counter.await();

        assertEquals(ledger.getNumberOfEntries(), 100);
    }

    @Test(timeOut = 20000)
    public void moveCursorToNextLedger() throws Exception {
        ManagedLedgerConfig config = initManagedLedgerConfig(new ManagedLedgerConfig()).setMaxEntriesPerLedger(1);
        ManagedLedger ledger = factory.open("my_test_ledger", config);
        ManagedCursor cursor = ledger.openCursor("test");

        ledger.addEntry("entry-1".getBytes(Encoding));
        log.debug("Added 1st message");
        List<Entry> entries = cursor.readEntries(1);
        log.debug("read message ok");
        assertEquals(entries.size(), 1);
        entries.forEach(Entry::release);

        ledger.addEntry("entry-2".getBytes(Encoding));
        log.debug("Added 2nd message");
        ledger.addEntry("entry-3".getBytes(Encoding));
        log.debug("Added 3nd message");

        assertTrue(cursor.hasMoreEntries());
        assertEquals(cursor.getNumberOfEntries(), 2);

        entries = cursor.readEntries(2);
        assertEquals(entries.size(), 2);
        entries.forEach(Entry::release);

        entries = cursor.readEntries(2);
        assertEquals(entries.size(), 0);

        entries = cursor.readEntries(2);
        assertEquals(entries.size(), 0);
    }

    @Test(timeOut = 20000)
    public void differentSessions() throws Exception {
        ManagedLedger ledger = factory.open("my_test_ledger");

        assertEquals(ledger.getNumberOfEntries(), 0);
        assertEquals(ledger.getTotalSize(), 0);

        ManagedCursor cursor = ledger.openCursor("c1");

        ledger.addEntry("dummy-entry-1".getBytes(Encoding));

        assertEquals(ledger.getNumberOfEntries(), 1);
        assertEquals(ledger.getTotalSize(), "dummy-entry-1".getBytes(Encoding).length);

        assertTrue(cursor.hasMoreEntries());
        assertEquals(cursor.getNumberOfEntries(), 1);

        ledger.close();

        // Create a new factory and re-open the same managed ledger
        @Cleanup("shutdown")
        ManagedLedgerFactoryImpl factory2 = new ManagedLedgerFactoryImpl(metadataStore, bkc);

        ledger = factory2.open("my_test_ledger");

        assertEquals(ledger.getNumberOfEntries(), 1);
        assertEquals(ledger.getTotalSize(), "dummy-entry-1".getBytes(Encoding).length);

        cursor = ledger.openCursor("c1");

        assertTrue(cursor.hasMoreEntries());
        assertEquals(cursor.getNumberOfEntries(), 1);

        ledger.addEntry("dummy-entry-2".getBytes(Encoding));

        assertEquals(ledger.getNumberOfEntries(), 2);
        assertEquals(ledger.getTotalSize(), "dummy-entry-1".getBytes(Encoding).length * 2);

        assertTrue(cursor.hasMoreEntries());
        assertEquals(cursor.getNumberOfEntries(), 2);

        ledger.close();
    }

    @Test(enabled = false)
    public void fenceManagedLedger() throws Exception {
        @Cleanup("shutdown")
        ManagedLedgerFactory factory1 = new ManagedLedgerFactoryImpl(metadataStore, bkc);
        ManagedLedger ledger1 = factory1.open("my_test_ledger");
        ManagedCursor cursor1 = ledger1.openCursor("c1");
        ledger1.addEntry("entry-1".getBytes(Encoding));

        @Cleanup("shutdown")
        ManagedLedgerFactory factory2 = new ManagedLedgerFactoryImpl(metadataStore, bkc);
        ManagedLedger ledger2 = factory2.open("my_test_ledger");
        ManagedCursor cursor2 = ledger2.openCursor("c1");

        // At this point ledger1 must have been fenced
        try {
            ledger1.addEntry("entry-1".getBytes(Encoding));
            fail("Expecting exception");
        } catch (ManagedLedgerFencedException e) {
        }

        try {
            ledger1.addEntry("entry-2".getBytes(Encoding));
            fail("Expecting exception");
        } catch (ManagedLedgerFencedException e) {
        }

        try {
            cursor1.readEntries(10);
            fail("Expecting exception");
        } catch (ManagedLedgerFencedException e) {
        }

        try {
            ledger1.openCursor("new cursor");
            fail("Expecting exception");
        } catch (ManagedLedgerFencedException e) {
        }

        ledger2.addEntry("entry-2".getBytes(Encoding));

        assertEquals(cursor2.getNumberOfEntries(), 2);
    }

    @Test
    public void forceCloseLedgers() throws Exception {
        ManagedLedger ledger1 = factory.open("my_test_ledger", initManagedLedgerConfig(new ManagedLedgerConfig()).setMaxEntriesPerLedger(1));
        ledger1.openCursor("c1");
        ManagedCursor c2 = ledger1.openCursor("c2");
        ledger1.addEntry("entry-1".getBytes(Encoding));
        ledger1.addEntry("entry-2".getBytes(Encoding));
        ledger1.addEntry("entry-3".getBytes(Encoding));

        c2.readEntries(1).forEach(Entry::release);
        c2.readEntries(1).forEach(Entry::release);
        c2.readEntries(1).forEach(Entry::release);

        ledger1.close();

        try {
            ledger1.addEntry("entry-3".getBytes(Encoding));
            fail("should not have reached this point");
        } catch (ManagedLedgerException e) {
            // ok
        }

        try {
            ledger1.openCursor("new-cursor");
            fail("should not have reached this point");
        } catch (ManagedLedgerException e) {
            // ok
        }
    }

    @Test
    public void closeLedgerWithError() throws Exception {
        ManagedLedger ledger = factory.open("my_test_ledger");
        ledger.addEntry("entry-1".getBytes(Encoding));

        stopMetadataStore();
        stopBookKeeper();

        try {
            ledger.close();
            // fail("should have thrown exception");
        } catch (ManagedLedgerException e) {
            // Ok
        }
    }

    @Test(timeOut = 20000)
    public void deleteWithErrors1() throws Exception {
        ManagedLedger ledger = factory.open("my_test_ledger");

        Position position = ledger.addEntry("dummy-entry-1".getBytes(Encoding));
        assertEquals(ledger.getNumberOfEntries(), 1);

        // Force delete a ledger and test that deleting the ML still happens
        // without errors
        bkc.deleteLedger(position.getLedgerId());
        ledger.delete();
    }

    @Test(timeOut = 20000)
    public void deleteWithErrors2() throws Exception {
        ManagedLedger ledger = factory.open("my_test_ledger");
        ledger.addEntry("dummy-entry-1".getBytes(Encoding));

        stopMetadataStore();

        try {
            ledger.delete();
            fail("should have failed");
        } catch (ManagedLedgerException e) {
            // ok
        } catch (RejectedExecutionException e) {
            // ok
        }
    }

    @Test(timeOut = 20000)
    public void readWithErrors1() throws Exception {
        ManagedLedger ledger = factory.open("my_test_ledger", initManagedLedgerConfig(new ManagedLedgerConfig()).setMaxEntriesPerLedger(1));
        ManagedCursor cursor = ledger.openCursor("c1");
        ledger.addEntry("dummy-entry-1".getBytes(Encoding));
        ledger.addEntry("dummy-entry-2".getBytes(Encoding));

        stopMetadataStore();
        stopBookKeeper();

        try {
            cursor.readEntries(10);
            fail("should have failed");
        } catch (ManagedLedgerException e) {
            // ok
        }

        try {
            ledger.addEntry("dummy-entry-3".getBytes(Encoding));
            fail("should have failed");
        } catch (ManagedLedgerException e) {
            // ok
        }
    }

    @Test(timeOut = 20000, enabled = false)
    void concurrentAsyncOpen() throws Exception {
        final CountDownLatch counter = new CountDownLatch(2);

        class Result {
            ManagedLedger instance1 = null;
            ManagedLedger instance2 = null;
        }

        final Result result = new Result();
        factory.asyncOpen("my-test-ledger", new OpenLedgerCallback() {

            @Override
            public void openLedgerComplete(ManagedLedger ledger, Object ctx) {
                result.instance1 = ledger;
                counter.countDown();
            }

            @Override
            public void openLedgerFailed(ManagedLedgerException exception, Object ctx) {
            }
        }, null);

        factory.asyncOpen("my-test-ledger", new OpenLedgerCallback() {

            @Override
            public void openLedgerComplete(ManagedLedger ledger, Object ctx) {
                result.instance2 = ledger;
                counter.countDown();
            }

            @Override
            public void openLedgerFailed(ManagedLedgerException exception, Object ctx) {
            }
        }, null);

        counter.await();
        assertEquals(result.instance1, result.instance2);
        assertNotNull(result.instance1);
    }

    @Test // (timeOut = 20000)
    public void asyncOpenClosedLedger() throws Exception {
        ManagedLedgerImpl ledger = (ManagedLedgerImpl) factory.open("my-closed-ledger");

        ManagedCursor c1 = ledger.openCursor("c1");
        ledger.addEntry("dummy-entry-1".getBytes(Encoding));
        c1.close();

        assertEquals(ledger.getNumberOfEntries(), 1);

        ledger.setFenced();

        final CountDownLatch counter = new CountDownLatch(1);
        class Result {
            ManagedLedger instance1 = null;
        }

        final Result result = new Result();
        factory.asyncOpen("my-closed-ledger", new OpenLedgerCallback() {

            @Override
            public void openLedgerComplete(ManagedLedger ledger, Object ctx) {
                result.instance1 = ledger;
                counter.countDown();
            }

            @Override
            public void openLedgerFailed(ManagedLedgerException exception, Object ctx) {
            }
        }, null);
        counter.await();
        assertNotNull(result.instance1);

        ManagedCursor c2 = result.instance1.openCursor("c1");
        List<Entry> entries = c2.readEntries(1);
        assertEquals(entries.size(), 1);
        entries.forEach(Entry::release);

    }

    @Test
    public void getCursors() throws Exception {
        ManagedLedger ledger = factory.open("my_test_ledger");
        ManagedCursor c1 = ledger.openCursor("c1");
        ManagedCursor c2 = ledger.openCursor("c2");

        assertEquals(Sets.newHashSet(ledger.getCursors()), Sets.newHashSet(c1, c2));

        c1.close();
        ledger.deleteCursor("c1");
        assertEquals(Sets.newHashSet(ledger.getCursors()), Sets.newHashSet(c2));

        c2.close();
        ledger.deleteCursor("c2");
        assertEquals(Sets.newHashSet(ledger.getCursors()), new HashSet());
    }

    @Test
    public void testUpdateProperties() throws Exception {
        ManagedLedger ledger = factory.open("my_test_ledger");
        Map<String, String> properties = new HashMap<>();
        properties.put("key1", "value1");
        properties.put("key2", "value2");
        properties.put("key3", "value3");
        ledger.setProperties(properties);
        assertEquals(ledger.getProperties(), properties);

        properties.put("key4", "value4");
        ledger.setProperty("key4", "value4");
        assertEquals(ledger.getProperties(), properties);

        ledger.deleteProperty("key4");
        properties.remove("key4");
        assertEquals(ledger.getProperties(), properties);

        Map<String, String> newProperties = new HashMap<>();
        newProperties.put("key5", "value5");
        newProperties.put("key1", "value6");
        newProperties.putAll(properties);
        ledger.setProperties(newProperties);
        assertEquals(ledger.getProperties(), newProperties);
    }

    @Test
    public void testAsyncUpdateProperties() throws Exception {

        ManagedLedger ledger = factory.open("my_test_ledger");
        Map<String, String> prop = new HashMap<>();
        prop.put("key1", "value1");
        prop.put("key2", "value2");
        prop.put("key3", "value3");

        final CountDownLatch latch1 = new CountDownLatch(1);
        ledger.asyncSetProperties(prop, new AsyncCallbacks.UpdatePropertiesCallback() {
            @Override
            public void updatePropertiesComplete(Map<String, String> properties, Object ctx) {
                assertEquals(prop, properties);
                latch1.countDown();
            }

            @Override
            public void updatePropertiesFailed(ManagedLedgerException exception, Object ctx) {
            }
        }, null);
        assertTrue(latch1.await(5, TimeUnit.SECONDS));

        final CountDownLatch latch2 = new CountDownLatch(1);
        ledger.asyncSetProperty("key4", "value4", new AsyncCallbacks.UpdatePropertiesCallback() {
            @Override
            public void updatePropertiesComplete(Map<String, String> properties, Object ctx) {
                assertNotNull(properties.get("key4"));
                assertEquals("value4", properties.get("key4"));
                latch2.countDown();
            }

            @Override
            public void updatePropertiesFailed(ManagedLedgerException exception, Object ctx) {
            }
        }, null);
        assertTrue(latch2.await(5, TimeUnit.SECONDS));

        prop.remove("key1");

        final CountDownLatch latch3 = new CountDownLatch(1);
        ledger.asyncDeleteProperty("key1", new AsyncCallbacks.UpdatePropertiesCallback() {
            @Override
            public void updatePropertiesComplete(Map<String, String> properties, Object ctx) {
                assertNull(properties.get("key1"));
                latch3.countDown();
            }

            @Override
            public void updatePropertiesFailed(ManagedLedgerException exception, Object ctx) {
            }
        }, null);
        assertTrue(latch3.await(5, TimeUnit.SECONDS));
    }

    @Test
    public void testConcurrentAsyncSetProperties() throws Exception {
        final CountDownLatch latch = new CountDownLatch(1000);
        ManagedLedger ledger = factory.open("my_test_ledger", initManagedLedgerConfig(new ManagedLedgerConfig()).setMaxEntriesPerLedger(1));
        @Cleanup("shutdownNow")
        ExecutorService executor = Executors.newCachedThreadPool();
        for (int i = 0; i < 1000; i++) {
            final int finalI = i;
            executor.execute(() -> {
                Map<String, String> newProperties = new HashMap<>();
                newProperties.put("key0", String.valueOf(finalI));
                newProperties.put("key1", "value1");
                newProperties.put("key2", "value2");
                newProperties.put("key3", "value3");
                ledger.asyncSetProperties(newProperties, new AsyncCallbacks.UpdatePropertiesCallback() {
                    @Override
                    public void updatePropertiesComplete(Map<String, String> properties, Object ctx) {
                        assertEquals(properties, newProperties);
                        latch.countDown();
                    }

                    @Override
                    public void updatePropertiesFailed(ManagedLedgerException exception, Object ctx) {
                    }
                }, null);
            });
        }
        try {
            for (int i = 0; i < 100; i++) {
                ledger.addEntry("data".getBytes(Encoding));
                Thread.sleep(300);
            }
        } catch (Exception e) {
            fail(e.getMessage());
        }
        assertTrue(latch.await(300, TimeUnit.SECONDS));
        factory.shutdown();
    }

    @Test
    public void ledgersList() throws Exception {
        MetaStore store = factory.getMetaStore();

        assertEquals(Sets.newHashSet(store.getManagedLedgers()), new HashSet());
        ManagedLedger ledger1 = factory.open("ledger1");
        assertEquals(Sets.newHashSet(store.getManagedLedgers()), Sets.newHashSet("ledger1"));
        ManagedLedger ledger2 = factory.open("ledger2");
        assertEquals(Sets.newHashSet(store.getManagedLedgers()), Sets.newHashSet("ledger1", "ledger2"));
        ledger1.delete();
        assertEquals(Sets.newHashSet(store.getManagedLedgers()), Sets.newHashSet("ledger2"));
        ledger2.delete();
        assertEquals(Sets.newHashSet(store.getManagedLedgers()), new HashSet());
    }

    @Test
    public void testCleanup() throws Exception {
        ManagedLedger ledger = factory.open("my_test_ledger");
        ledger.openCursor("c1");

        ledger.addEntry("data".getBytes(Encoding));
        assertEquals(bkc.getLedgers().size(), 1);

        ledger.delete();
        assertEquals(bkc.getLedgers().size(), 0);
    }

    @Test(timeOut = 20000)
    public void testAsyncCleanup() throws Exception {
        ManagedLedger ledger = factory.open("my_test_ledger");
        ledger.openCursor("c1");

        ledger.addEntry("data".getBytes(Encoding));
        assertEquals(bkc.getLedgers().size(), 1);

        final CountDownLatch latch = new CountDownLatch(1);

        ledger.asyncDelete(new DeleteLedgerCallback() {
            @Override
            public void deleteLedgerFailed(ManagedLedgerException exception, Object ctx) {
                fail("should have succeeded");
            }

            @Override
            public void deleteLedgerComplete(Object ctx) {
                latch.countDown();
            }
        }, null);

        latch.await();
        assertEquals(bkc.getLedgers().size(), 0);
    }

    @Test(timeOut = 20000)
    public void testReopenAndCleanup() throws Exception {
        ManagedLedger ledger = factory.open("my_test_ledger");
        ledger.openCursor("c1");

        ledger.addEntry("data".getBytes(Encoding));
        ledger.close();
        Thread.sleep(100);
        assertEquals(bkc.getLedgers().size(), 1);

        factory.shutdown();

        factory = new ManagedLedgerFactoryImpl(metadataStore, bkc);
        ledger = factory.open("my_test_ledger");
        ledger.openCursor("c1");
        Thread.sleep(100);
        assertEquals(bkc.getLedgers().size(), 2);

        ledger.close();
        factory.open("my_test_ledger", initManagedLedgerConfig(new ManagedLedgerConfig())).delete();
        Thread.sleep(100);
        assertEquals(bkc.getLedgers().size(), 0);

        factory.shutdown();
    }

    @Test(timeOut = 20000)
    public void doubleOpen() throws Exception {
        ManagedLedger ledger1 = factory.open("my_test_ledger");
        ManagedLedger ledger2 = factory.open("my_test_ledger");

        assertSame(ledger1, ledger2);
    }

    @Test
    public void compositeNames() throws Exception {
        // Should not throw exception
        factory.open("my/test/ledger");
    }

    @Test
    public void previousPosition() throws Exception {
        ManagedLedgerImpl ledger = (ManagedLedgerImpl) factory.open("my_test_ledger",
                initManagedLedgerConfig(new ManagedLedgerConfig()).setMaxEntriesPerLedger(2));
        ManagedCursor cursor = ledger.openCursor("my_cursor");

        Position p0 = cursor.getMarkDeletedPosition();
        // This is expected because p0 is already an "invalid" position (since no entry has been mark-deleted yet)
        assertEquals(ledger.getPreviousPosition(p0), p0);

        // Force to close an empty ledger
        ledger.close();

        ledger = (ManagedLedgerImpl) factory.open("my_test_ledger",
                initManagedLedgerConfig(new ManagedLedgerConfig()).setMaxEntriesPerLedger(2));
        // again
        ledger.close();

        ledger = (ManagedLedgerImpl) factory.open("my_test_ledger",
                initManagedLedgerConfig(new ManagedLedgerConfig()).setMaxEntriesPerLedger(2));
        Position pBeforeWriting = ledger.getLastPosition();
        Position p1 = ledger.addEntry("entry".getBytes());
        ledger.close();

        ledger = (ManagedLedgerImpl) factory.open("my_test_ledger",
                initManagedLedgerConfig(new ManagedLedgerConfig()).setMaxEntriesPerLedger(2));
        Position p2 = ledger.addEntry("entry".getBytes());
        Position p3 = ledger.addEntry("entry".getBytes());
        Position p4 = ledger.addEntry("entry".getBytes());

        assertEquals(ledger.getPreviousPosition(p1), pBeforeWriting);
        assertEquals(ledger.getPreviousPosition(p2), p1);
        assertEquals(ledger.getPreviousPosition(p3), p2);
        assertEquals(ledger.getPreviousPosition(p4), p3);
    }

    /**
     * Reproduce a race condition between opening cursors and concurrent mark delete operations.
     */
    @Test(timeOut = 20000)
    public void testOpenRaceCondition() throws Exception {
        ManagedLedgerConfig config = new ManagedLedgerConfig();
        initManagedLedgerConfig(config);
        config.setEnsembleSize(2).setAckQuorumSize(2).setMetadataEnsembleSize(2);
        final ManagedLedger ledger = factory.open("my-ledger", config);
        final ManagedCursor c1 = ledger.openCursor("c1");

        final int num = 1000;
        final Position position = ledger.addEntry("entry-0".getBytes());
        @Cleanup("shutdownNow")
        ExecutorService executor = Executors.newCachedThreadPool();
        final CountDownLatch counter = new CountDownLatch(2);
        executor.execute(() -> {
            try {
                for (int i = 0; i < num; i++) {
                    c1.markDelete(position);
                }
                counter.countDown();
            } catch (Exception e) {
                e.printStackTrace();
            }
        });

        executor.execute(() -> {
            try {
                for (int i = 0; i < num; i++) {
                    ledger.openCursor("cursor-" + i);
                }
                counter.countDown();
            } catch (Exception e) {
                e.printStackTrace();
            }
        });

        // If there is the race condition, this method will not complete triggering the test timeout
        counter.await();
    }

    @Test
    public void invalidateConsumedEntriesFromCache() throws Exception {
        ManagedLedgerImpl ledger =
                (ManagedLedgerImpl) factory.open("my_test_ledger_for_invalidateConsumedEntriesFromCache");

        EntryCacheManager cacheManager = factory.getEntryCacheManager();
        EntryCache entryCache = ledger.entryCache;
        entryCache.clear();

        ManagedCursorImpl c1 = (ManagedCursorImpl) ledger.openCursor("c1");
        ManagedCursorImpl c2 = (ManagedCursorImpl) ledger.openCursor("c2");

        Position p1 = ledger.addEntry("entry-1".getBytes());
        Position p2 = ledger.addEntry("entry-2".getBytes());
        Position p3 = ledger.addEntry("entry-3".getBytes());
        Position p4 = ledger.addEntry("entry-4".getBytes());

        assertEquals(entryCache.getSize(), 7 * 4);
        assertEquals(cacheManager.getSize(), entryCache.getSize());


        c2.setReadPosition(p3);


        factory.waitForPendingCacheEvictions();
        assertEquals(entryCache.getSize(), 7 * 4);
        assertEquals(cacheManager.getSize(), entryCache.getSize());

        c1.setReadPosition(p2);

        factory.waitForPendingCacheEvictions();
        assertEquals(entryCache.getSize(), 7 * 3);
        assertEquals(cacheManager.getSize(), entryCache.getSize());

        c1.setReadPosition(p3);

        factory.waitForPendingCacheEvictions();
        assertEquals(entryCache.getSize(), 7 * 2);
        assertEquals(cacheManager.getSize(), entryCache.getSize());


        ledger.deactivateCursor(c1);

        factory.waitForPendingCacheEvictions();
        assertEquals(entryCache.getSize(), 7 * 2); // as c2.readPosition=p3 => Cache contains p3,p4
        assertEquals(cacheManager.getSize(), entryCache.getSize());


        c2.setReadPosition(p4);

        factory.waitForPendingCacheEvictions();
        assertEquals(entryCache.getSize(), 7);
        assertEquals(cacheManager.getSize(), entryCache.getSize());


        ledger.deactivateCursor(c2);

        factory.waitForPendingCacheEvictions();
        assertEquals(entryCache.getSize(), 0);
        assertEquals(cacheManager.getSize(), entryCache.getSize());
    }

    @Test
    public void invalidateEntriesFromCacheByMarkDeletePosition() throws Exception {
        ManagedLedgerConfig config = new ManagedLedgerConfig();
        initManagedLedgerConfig(config);
        config.setCacheEvictionByMarkDeletedPosition(true);
        ManagedLedgerImpl ledger =
                (ManagedLedgerImpl) factory.open("my_test_ledger_for_invalidateEntriesFromCacheByMarkDeletePosition",
                        config);

        EntryCacheManager cacheManager = factory.getEntryCacheManager();
        EntryCache entryCache = ledger.entryCache;
        entryCache.clear();

        ManagedCursorImpl c1 = (ManagedCursorImpl) ledger.openCursor("c1");
        ManagedCursorImpl c2 = (ManagedCursorImpl) ledger.openCursor("c2");

        Position p1 = ledger.addEntry("entry-1".getBytes());
        Position p2 = ledger.addEntry("entry-2".getBytes());
        Position p3 = ledger.addEntry("entry-3".getBytes());
        Position p4 = ledger.addEntry("entry-4".getBytes());

        assertEquals(entryCache.getSize(), 7 * 4);
        assertEquals(cacheManager.getSize(), entryCache.getSize());


        c2.setReadPosition(p4);
        c2.markDelete(p3);

        factory.waitForPendingCacheEvictions();
        assertEquals(entryCache.getSize(), 7 * 4);
        assertEquals(cacheManager.getSize(), entryCache.getSize());


        c1.setReadPosition(p3);
        c1.markDelete(p2);

        factory.waitForPendingCacheEvictions();
        assertEquals(entryCache.getSize(), 7 * 3);
        assertEquals(cacheManager.getSize(), entryCache.getSize());


        c1.setReadPosition(p4);
        c1.markDelete(p3);

        factory.waitForPendingCacheEvictions();
        assertEquals(entryCache.getSize(), 7 * 2);
        assertEquals(cacheManager.getSize(), entryCache.getSize());


        ledger.deactivateCursor(c1);

        factory.waitForPendingCacheEvictions();
        assertEquals(entryCache.getSize(), 7 * 2);
        assertEquals(cacheManager.getSize(), entryCache.getSize());


        c2.markDelete(p4);
        factory.waitForPendingCacheEvictions();
        assertEquals(entryCache.getSize(), 7);
        assertEquals(cacheManager.getSize(), entryCache.getSize());


        ledger.deactivateCursor(c2);
        factory.waitForPendingCacheEvictions();
        assertEquals(entryCache.getSize(), 0);
        assertEquals(cacheManager.getSize(), entryCache.getSize());
    }

    @Test
    public void discardEmptyLedgersOnClose() throws Exception {
        ManagedLedgerImpl ledger = (ManagedLedgerImpl) factory.open("my_test_ledger");
        ManagedCursor c1 = ledger.openCursor("c1");

        ledger.addEntry("entry".getBytes());

        assertEquals(ledger.getLedgersInfoAsList().size(), 1);

        c1.close();
        ledger.close();

        // re-open
        ledger = (ManagedLedgerImpl) factory.open("my_test_ledger");
        assertEquals(ledger.getLedgersInfoAsList().size(), 2); // 1 ledger with 1 entry and the current writing ledger

        c1.close();
        ledger.close();

        // re-open, now the previous empty ledger should have been discarded
        ledger = (ManagedLedgerImpl) factory.open("my_test_ledger");
        assertEquals(ledger.getLedgersInfoAsList().size(), 2); // 1 ledger with 1 entry, and the current
        // writing ledger
    }

    @Test
    public void discardEmptyLedgersOnError() throws Exception {
        ManagedLedgerImpl ledger = (ManagedLedgerImpl) factory.open("my_test_ledger");

        assertEquals(ledger.getLedgersInfoAsList().size(), 1);

        bkc.failNow(BKException.Code.NoBookieAvailableException);
        metadataStore.failConditional(new MetadataStoreException("error"), (op, path) ->
                path.equals("/managed-ledgers/my_test_ledger")
                        && op == FaultInjectionMetadataStore.OperationType.PUT
        );

        try {
            ledger.addEntry("entry".getBytes());
            fail("Should have received exception");
        } catch (ManagedLedgerException e) {
            // Ok
        }

        assertEquals(ledger.getLedgersInfoAsList().size(), 0);

        // Next write should fail as well
        bkc.failNow(BKException.Code.NoBookieAvailableException);
        try {
            ledger.addEntry("entry".getBytes());
            fail("Should have received exception");
        } catch (ManagedLedgerException e) {
            // Ok
        }

        assertEquals(ledger.getLedgersInfoAsList().size(), 0);
        assertEquals(ledger.getNumberOfEntries(), 0);
    }

    @Test
    public void cursorReadsWithDiscardedEmptyLedgers() throws Exception {
        ManagedLedgerImpl ledger = (ManagedLedgerImpl) factory.open("my_test_ledger");
        ManagedCursor c1 = ledger.openCursor("c1");

        Position p1 = c1.getReadPosition();

        c1.close();
        ledger.close();

        // re-open
        ledger = (ManagedLedgerImpl) factory.open("my_test_ledger");
        c1 = ledger.openCursor("c1");

        assertEquals(c1.getNumberOfEntries(), 0);
        assertFalse(c1.hasMoreEntries());

        ledger.addEntry("entry".getBytes());

        assertEquals(c1.getNumberOfEntries(), 1);
        assertTrue(c1.hasMoreEntries());

        assertEquals(ledger.getLedgersInfoAsList().size(), 1);

        List<Entry> entries = c1.readEntries(1);
        assertEquals(entries.size(), 1);
        entries.forEach(Entry::release);

        assertFalse(c1.hasMoreEntries());
        assertEquals(c1.readEntries(1).size(), 0);

        c1.seek(p1);
        assertTrue(c1.hasMoreEntries());
        assertEquals(c1.getNumberOfEntries(), 1);

        entries = c1.readEntries(1);
        assertEquals(entries.size(), 1);
        entries.forEach(Entry::release);
        assertEquals(c1.readEntries(1).size(), 0);
    }

    @Test
    public void testSetTopicMetadata() throws Exception {
        Map<String, String> properties = new HashMap<>();
        properties.put("key1", "value1");
        properties.put("key2", "value2");
        final MetaStore store = factory.getMetaStore();
        final CountDownLatch latch = new CountDownLatch(1);
        final ManagedLedgerInfo[] storedMLInfo = new ManagedLedgerInfo[1];
        store.getManagedLedgerInfo("my_test_ledger", true, properties, new MetaStoreCallback<ManagedLedgerInfo>() {
            @Override
            public void operationComplete(ManagedLedgerInfo result, Stat version) {
                storedMLInfo[0] = result;
                latch.countDown();
            }

            @Override
            public void operationFailed(MetaStoreException e) {
                latch.countDown();
                fail("Should have failed here");
            }
        });
        latch.await();

        assertEquals(storedMLInfo[0].getPropertiesCount(), 2);
        assertEquals(storedMLInfo[0].getPropertiesList().get(0).getKey(), "key1");
        assertEquals(storedMLInfo[0].getPropertiesList().get(0).getValue(), "value1");
        assertEquals(storedMLInfo[0].getPropertiesList().get(1).getKey(), "key2");
        assertEquals(storedMLInfo[0].getPropertiesList().get(1).getValue(), "value2");
    }

    @Test
    public void cursorReadsWithDiscardedEmptyLedgersStillListed() throws Exception {
        ManagedLedgerImpl ledger = (ManagedLedgerImpl) factory.open("my_test_ledger");
        ManagedCursor c1 = ledger.openCursor("c1");

        ledger.addEntry("entry-1".getBytes());
        ledger.close();

        ledger = (ManagedLedgerImpl) factory.open("my_test_ledger");
        c1 = ledger.openCursor("c1");
        ledger.addEntry("entry-2".getBytes());

        final LedgerInfo l1info = ledger.getLedgersInfoAsList().get(0);
        final LedgerInfo l2info = ledger.getLedgersInfoAsList().get(1);

        ledger.close();

        // Add the deleted ledger back in the meta-data to simulate an empty ledger that was deleted but not removed
        // from the list of ledgers
        final CountDownLatch counter = new CountDownLatch(1);
        final MetaStore store = factory.getMetaStore();
        store.getManagedLedgerInfo("my_test_ledger", false, new MetaStoreCallback<ManagedLedgerInfo>() {
            @Override
            public void operationComplete(ManagedLedgerInfo result, Stat version) {
                // Update the list
                ManagedLedgerInfo.Builder info = ManagedLedgerInfo.newBuilder(result);
                info.clearLedgerInfo();
                info.addLedgerInfo(LedgerInfo.newBuilder().setLedgerId(l1info.getLedgerId()).build());
                info.addLedgerInfo(l2info);

                store.asyncUpdateLedgerIds("my_test_ledger", info.build(), version, new MetaStoreCallback<Void>() {
                    @Override
                    public void operationComplete(Void result, Stat version) {
                        counter.countDown();
                    }

                    @Override
                    public void operationFailed(MetaStoreException e) {
                        counter.countDown();
                    }
                });
            }

            @Override
            public void operationFailed(MetaStoreException e) {
                counter.countDown();
            }
        });

        // Wait for the change to be effective
        counter.await();

        // Delete the ledger and mantain it in the ledgers list
        bkc.deleteLedger(l1info.getLedgerId());

        // re-open
        ledger = (ManagedLedgerImpl) factory.open("my_test_ledger");
        c1 = ledger.openCursor("c1");

        assertEquals(c1.getNumberOfEntries(), 1);
        assertTrue(c1.hasMoreEntries());
        assertEquals(ledger.getLedgersInfoAsList().size(), 2);

        List<Entry> entries = c1.readEntries(10);
        assertEquals(entries.size(), 1);
        entries.forEach(Entry::release);

        assertFalse(c1.hasMoreEntries());
        entries = c1.readEntries(1);
        assertEquals(entries.size(), 0);
        entries.forEach(Entry::release);
    }

    @Test
    public void addEntryWithOffset() throws Exception {
        ManagedLedgerImpl ledger = (ManagedLedgerImpl) factory.open("my_test_ledger");
        ManagedCursor c1 = ledger.openCursor("c1");

        ledger.addEntry("012345678".getBytes(), 2, 3);

        List<Entry> entries = c1.readEntries(1);
        assertEquals(entries.get(0).getLength(), 3);
        Entry entry = entries.get(0);
        assertEquals(new String(entry.getData()), "234");
        entry.release();
    }

    @Test
    public void totalSizeTest() throws Exception {
        ManagedLedgerConfig conf = new ManagedLedgerConfig();
        initManagedLedgerConfig(conf);
        conf.setMaxEntriesPerLedger(1);
        ManagedLedgerImpl ledger = (ManagedLedgerImpl) factory.open("my_test_ledger", conf);
        ManagedCursor c1 = ledger.openCursor("c1");

        ledger.addEntry(new byte[10], 1, 8);

        assertEquals(ledger.getTotalSize(), 8);

        Position p2 = ledger.addEntry(new byte[12], 2, 5);

        assertEquals(ledger.getTotalSize(), 13);
        c1.markDelete(PositionFactory.create(p2.getLedgerId(), -1));

        // Wait for background trimming
        Thread.sleep(400);
        assertEquals(ledger.getTotalSize(), 5);
    }

    @Test
    public void testMinimumRolloverTime() throws Exception {
        ManagedLedgerConfig conf = new ManagedLedgerConfig();
        initManagedLedgerConfig(conf);
        conf.setMaxEntriesPerLedger(1);
        conf.setMinimumRolloverTime(1, TimeUnit.SECONDS);
        ManagedLedgerImpl ledger = (ManagedLedgerImpl) factory.open("my_test_ledger", conf);
        ledger.openCursor("c1");

        ledger.addEntry("data".getBytes());
        ledger.addEntry("data".getBytes());

        assertEquals(ledger.getLedgersInfoAsList().size(), 1);

        Thread.sleep(1000);

        ledger.addEntry("data".getBytes());
        ledger.addEntry("data".getBytes());

        assertEquals(ledger.getLedgersInfoAsList().size(), 2);
    }

    @Test
    public void testMaximumRolloverTime() throws Exception {
        ManagedLedgerConfig conf = new ManagedLedgerConfig();
        initManagedLedgerConfig(conf);
        conf.setMaxEntriesPerLedger(5);
        conf.setMinimumRolloverTime(1, TimeUnit.SECONDS);
        conf.setMaximumRolloverTime(1, TimeUnit.SECONDS);
        ManagedLedgerImpl ledger = (ManagedLedgerImpl) factory.open("my_test_maxtime_ledger", conf);
        ledger.openCursor("c1");

        ledger.addEntry("data".getBytes());
        ledger.addEntry("data".getBytes());

        assertEquals(ledger.getLedgersInfoAsList().size(), 1);

        ledger.addEntry("data".getBytes());
        ledger.addEntry("data".getBytes());

        Awaitility.await().untilAsserted(() -> {
            assertEquals(ledger.getLedgersInfoAsList().size(), 2);
        });
    }

    @Test
    public void testNoRolloverIfNoMetadataSession() throws Exception {
        ManagedLedgerConfig conf = new ManagedLedgerConfig();
        initManagedLedgerConfig(conf);
        conf.setMaxEntriesPerLedger(1);
        conf.setMinimumRolloverTime(0, TimeUnit.SECONDS);
        ManagedLedgerImpl ledger = (ManagedLedgerImpl) factory.open("testNoRolloverIfNoMetadataSession", conf);
        ledger.openCursor("c1");

        metadataStore.triggerSessionEvent(SessionEvent.SessionLost);

        for (int i = 1; i < 10; i++) {
            ledger.addEntry("data".getBytes());
        }

        // This should not have changed
        assertEquals(ledger.getLedgersInfoAsList().size(), 1);

        metadataStore.triggerSessionEvent(SessionEvent.SessionReestablished);
        ledger.addEntry("data".getBytes());
        ledger.addEntry("data".getBytes());
        ledger.addEntry("data".getBytes());

        // After the re-establishment, we'll be creating new ledgers
        Awaitility.await().atMost(10, TimeUnit.SECONDS).untilAsserted(() -> {
            assertEquals(ledger.getLedgersInfoAsList().size(), 4);
        });
    }

    @Test
    public void testNoRolloverIfNoMetadataSessionWithExistingData() throws Exception {
        ManagedLedgerConfig conf = new ManagedLedgerConfig();
        initManagedLedgerConfig(conf);
        conf.setMaxEntriesPerLedger(2);
        conf.setMinimumRolloverTime(0, TimeUnit.SECONDS);
        ManagedLedgerImpl ledger = (ManagedLedgerImpl) factory.open("testNoRolloverIfNoMetadataSession", conf);
        ledger.openCursor("c1");

        ledger.addEntry("data".getBytes());

        assertEquals(ledger.getLedgersInfoAsList().size(), 1);

        metadataStore.triggerSessionEvent(SessionEvent.SessionLost);

        for (int i = 1; i < 10; i++) {
            ledger.addEntry("data".getBytes());
        }

        // This should not have changed
        assertEquals(ledger.getLedgersInfoAsList().size(), 1);

        metadataStore.triggerSessionEvent(SessionEvent.SessionReestablished);
        ledger.addEntry("data".getBytes());
        ledger.addEntry("data".getBytes());

        // After the re-establishment, we'll be creating new ledgers
        assertEquals(ledger.getLedgersInfoAsList().size(), 2);
    }

    @Test
    public void testRetention() throws Exception {
        @Cleanup("shutdown")
        ManagedLedgerFactory factory = new ManagedLedgerFactoryImpl(metadataStore, bkc);
        ManagedLedgerConfig config = new ManagedLedgerConfig();
        initManagedLedgerConfig(config);
        config.setRetentionSizeInMB(10);
        config.setMaxEntriesPerLedger(1);
        config.setRetentionTime(1, TimeUnit.HOURS);

        ManagedLedgerImpl ml = (ManagedLedgerImpl) factory.open("retention_test_ledger", config);
        ManagedCursor c1 = ml.openCursor("c1");
        ml.addEntry("iamaverylongmessagethatshouldberetained".getBytes());
        c1.skipEntries(1, IndividualDeletedEntries.Exclude);
        ml.close();

        // reopen ml
        ml = (ManagedLedgerImpl) factory.open("retention_test_ledger", config);
        c1 = ml.openCursor("c1");
        ml.addEntry("shortmessage".getBytes());
        c1.skipEntries(1, IndividualDeletedEntries.Exclude);
        ml.close();
        assertTrue(ml.getLedgersInfoAsList().size() > 1);
        assertTrue(ml.getTotalSize() > "shortmessage".getBytes().length);
    }

    @Test(enabled = true)
    public void testNoRetention() throws Exception {
        @Cleanup("shutdown")
        ManagedLedgerFactory factory = new ManagedLedgerFactoryImpl(metadataStore, bkc);
        ManagedLedgerConfig config = new ManagedLedgerConfig();
        initManagedLedgerConfig(config);
        config.setRetentionSizeInMB(0);
        config.setMaxEntriesPerLedger(1);
        // Default is no-retention

        ManagedLedgerImpl ml = (ManagedLedgerImpl) factory.open("noretention_test_ledger", config);
        ManagedCursor c1 = ml.openCursor("c1noretention");
        ml.addEntry("iamaverylongmessagethatshouldnotberetained".getBytes());
        c1.skipEntries(1, IndividualDeletedEntries.Exclude);
        ml.close();

        // reopen ml
        ml = (ManagedLedgerImpl) factory.open("noretention_test_ledger", config);
        c1 = ml.openCursor("c1noretention");
        ml.addEntry("shortmessage".getBytes());
        c1.skipEntries(1, IndividualDeletedEntries.Exclude);
        // sleep for trim
        Thread.sleep(1000);
        ml.close();

        assertTrue(ml.getLedgersInfoAsList().size() <= 1);
        assertTrue(ml.getTotalSize() <= "shortmessage".getBytes().length);
    }

    @Test
    public void testDeletionAfterRetention() throws Exception {
        @Cleanup("shutdown")
        ManagedLedgerFactory factory = new ManagedLedgerFactoryImpl(metadataStore, bkc);
        ManagedLedgerConfig config = new ManagedLedgerConfig();
        initManagedLedgerConfig(config);
        config.setRetentionSizeInMB(0);
        config.setMaxEntriesPerLedger(1);
        config.setRetentionTime(1, TimeUnit.SECONDS);

        ManagedLedgerImpl ml = (ManagedLedgerImpl) factory.open("deletion_after_retention_test_ledger", config);
        ManagedCursor c1 = ml.openCursor("c1noretention");
        ml.addEntry("iamaverylongmessagethatshouldnotberetained".getBytes());
        c1.skipEntries(1, IndividualDeletedEntries.Exclude);
        ml.close();

        // reopen ml
        ml = (ManagedLedgerImpl) factory.open("deletion_after_retention_test_ledger", config);
        c1 = ml.openCursor("c1noretention");
        ml.addEntry("shortmessage".getBytes());
        c1.skipEntries(1, IndividualDeletedEntries.Exclude);
        // let retention expire
        Thread.sleep(1000);
        ml.internalTrimConsumedLedgers(CompletableFuture.completedFuture(null));

        assertTrue(ml.getLedgersInfoAsList().size() <= 1);
        assertTrue(ml.getTotalSize() <= "shortmessage".getBytes().length);
        ml.close();
    }

    @Test
    public void testDeletionAfterLedgerClosedAndRetention() throws Exception {
        @Cleanup("shutdown")
        ManagedLedgerFactory factory = new ManagedLedgerFactoryImpl(metadataStore, bkc);
        ManagedLedgerConfig config = new ManagedLedgerConfig();
        initManagedLedgerConfig(config);
        config.setRetentionSizeInMB(0);
        config.setMaxEntriesPerLedger(1);
        config.setRetentionTime(1, TimeUnit.SECONDS);
        config.setMaximumRolloverTime(1, TimeUnit.SECONDS);

        ManagedLedgerImpl ml = (ManagedLedgerImpl) factory.open("deletion_after_retention_test_ledger", config);
        ManagedCursor c1 = ml.openCursor("testCursor1");
        ManagedCursor c2 = ml.openCursor("testCursor2");
        ml.addEntry("iamaverylongmessagethatshouldnotberetained".getBytes());
        c1.skipEntries(1, IndividualDeletedEntries.Exclude);
        c2.skipEntries(1, IndividualDeletedEntries.Exclude);
        // let current ledger close
        Field stateUpdater = ManagedLedgerImpl.class.getDeclaredField("state");
        stateUpdater.setAccessible(true);
        stateUpdater.set(ml, ManagedLedgerImpl.State.LedgerOpened);
        ml.rollCurrentLedgerIfFull();
        // let retention expire
        Thread.sleep(1500);
        // delete the expired ledger
        ml.internalTrimConsumedLedgers(CompletableFuture.completedFuture(null));

        // the closed and expired ledger should be deleted
        assertTrue(ml.getLedgersInfoAsList().size() <= 1);
        assertEquals(ml.getTotalSize(), 0);
        ml.close();
    }

    /**
     * Set retention time = 0 and create a empty ledger,
     * first position can't higher than last after trim ledgers.
     */
    @Test
    public void testRetention0WithEmptyLedger() throws Exception {
        @Cleanup("shutdown")
        ManagedLedgerFactory factory = new ManagedLedgerFactoryImpl(metadataStore, bkc);
        ManagedLedgerConfig config = new ManagedLedgerConfig();
        initManagedLedgerConfig(config);
        config.setRetentionTime(0, TimeUnit.MINUTES);
        config.setMaxEntriesPerLedger(1);

        ManagedLedgerImpl ml = (ManagedLedgerImpl) factory.open("deletion_after_retention_test_ledger", config);
        ManagedCursor c1 = ml.openCursor("c1noretention");
        ml.addEntry("message1".getBytes());
        c1.skipEntries(1, IndividualDeletedEntries.Exclude);
        ml.close();

        // reopen ml
        ml = (ManagedLedgerImpl) factory.open("deletion_after_retention_test_ledger", config);
        c1 = ml.openCursor("c1noretention");
        ml.deleteCursor(c1.getName());
        ml.internalTrimConsumedLedgers(CompletableFuture.completedFuture(null));

        assertTrue(ml.getFirstPosition().getLedgerId() <= ml.lastConfirmedEntry.getLedgerId());
        ml.close();
    }

    /**
     * Set retention time = 0 and create a empty ledger,
     * first position can't higher than last after trim ledgers.
     * Even if we do not have subscriptions the ledger
     * that contains the lastConfirmedEntry will be deleted anyway.
     */
    @Test
    public void testRetention0WithEmptyLedgerWithoutCursors() throws Exception {
        @Cleanup("shutdown")
        ManagedLedgerFactory factory = new ManagedLedgerFactoryImpl(metadataStore, bkc);
        ManagedLedgerConfig config = new ManagedLedgerConfig();
        initManagedLedgerConfig(config);
        config.setRetentionTime(0, TimeUnit.MINUTES);
        config.setMaxEntriesPerLedger(1);

        ManagedLedgerImpl ml = (ManagedLedgerImpl) factory.open("deletion_after_retention_test_ledger", config);
        ml.addEntry("message1".getBytes());
        ml.close();

        // reopen ml
        ml = (ManagedLedgerImpl) factory.open("deletion_after_retention_test_ledger", config);
        ml.internalTrimConsumedLedgers(CompletableFuture.completedFuture(null));

        assertTrue(ml.getFirstPosition().getLedgerId() <= ml.lastConfirmedEntry.getLedgerId());
        assertFalse(ml.getLedgersInfo().containsKey(ml.lastConfirmedEntry.getLedgerId()),
                "the ledger at lastConfirmedEntry has not been trimmed!");
        ml.close();
    }

    @Test
    public void testInfiniteRetention() throws Exception {
        @Cleanup("shutdown")
        ManagedLedgerFactory factory = new ManagedLedgerFactoryImpl(metadataStore, bkc);
        ManagedLedgerConfig config = new ManagedLedgerConfig();
        initManagedLedgerConfig(config);
        config.setRetentionSizeInMB(-1);
        config.setRetentionTime(-1, TimeUnit.HOURS);
        config.setMaxEntriesPerLedger(1);

        ManagedLedgerImpl ml = (ManagedLedgerImpl) factory.open("retention_test_ledger", config);
        ManagedCursor c1 = ml.openCursor("c1");
        ml.addEntry("iamaverylongmessagethatshouldberetained".getBytes());
        c1.skipEntries(1, IndividualDeletedEntries.Exclude);
        ml.close();

        // reopen ml
        ml = (ManagedLedgerImpl) factory.open("retention_test_ledger", config);
        c1 = ml.openCursor("c1");
        ml.addEntry("shortmessage".getBytes());
        c1.skipEntries(1, IndividualDeletedEntries.Exclude);
        ml.close();
        assertTrue(ml.getLedgersInfoAsList().size() > 1);
        assertTrue(ml.getTotalSize() > "shortmessage".getBytes().length);
    }

    @Test
    public void testRetentionSize() throws Exception {
        final int retentionSizeInMB = 5;
        final int totalMessage = 10;

        // message size is 1MB
        final int messageSize = 1048576;
        char[] data = new char[messageSize];
        Arrays.fill(data, 'a');
        byte [] message = new String(data).getBytes(Encoding);

        @Cleanup("shutdown")
        ManagedLedgerFactory factory = new ManagedLedgerFactoryImpl(metadataStore, bkc);
        ManagedLedgerConfig config = new ManagedLedgerConfig();
        initManagedLedgerConfig(config);
        config.setRetentionSizeInMB(retentionSizeInMB);
        config.setMaxEntriesPerLedger(1);
        config.setRetentionTime(1, TimeUnit.HOURS);


        ManagedLedgerImpl ml = (ManagedLedgerImpl) factory.open("retention_size_ledger", config);
        ManagedCursor c1 = ml.openCursor("c1");
        Position position = null;
        for (int i = 0; i < totalMessage; i++) {
            position = ml.addEntry(message);
        }
        // all ledgers are not delete yet since no entry has been acked for c1
        assertEquals(ml.getLedgersInfoAsList().size(), totalMessage);

        List<Entry> entryList = c1.readEntries(totalMessage);
        if (null != position) {
            c1.markDelete(position);
        }
        entryList.forEach(entry -> {
            log.info("Read entry position {}:{}", entry.getLedgerId(), entry.getEntryId());
            entry.release();
        });

        Awaitility.await().untilAsserted(() -> {
            assertTrue(ml.getTotalSize() <= retentionSizeInMB * 1024 * 1024);
            assertEquals(ml.getLedgersInfoAsList().size(), 6);
        });
    }

    @Test
    public void testTimestampOnWorkingLedger() throws Exception {
        ManagedLedgerConfig conf = new ManagedLedgerConfig();
        initManagedLedgerConfig(conf);
        conf.setMaxEntriesPerLedger(1);
        conf.setRetentionSizeInMB(10);
        conf.setRetentionTime(1, TimeUnit.HOURS);

        ManagedLedgerImpl ml = (ManagedLedgerImpl) factory.open("my_test_ledger", conf);
        ml.openCursor("c1");
        ml.addEntry("msg1".getBytes());
        Iterator<LedgerInfo> iter = ml.getLedgersInfoAsList().iterator();
        long ts = -1;
        while (iter.hasNext()) {
            LedgerInfo i = iter.next();
            if (iter.hasNext()) {
                assertTrue(ts <= i.getTimestamp(), i.toString());
                ts = i.getTimestamp();
            } else {
                // the last timestamp can be
                // 0 if it is still opened
                // >0 if it is closed after the addEntry see OpAddEntry#addComplete()
                assertTrue(i.getTimestamp() == 0 || ts <= i.getTimestamp(), i.toString());
            }
        }

        ml.addEntry("msg02".getBytes());

        // reopen a new ml2
        ml.close();
        ManagedLedgerImpl ml2 = (ManagedLedgerImpl) factory.open("my_test_ledger", conf);

        List<LedgerInfo> ledgers = ml2.getLedgersInfoAsList();
        // after reopen ledgers will be 2 + 1(new open, not contain any entries)
        assertEquals(ledgers.size(), 3);

        // the last closed ledger should be the penultimate one.
        LedgerInfo lastClosedLeger = ledgers.get(ledgers.size() - 2);
        assertTrue(lastClosedLeger.getTimestamp() > 0, "well closed LedgerInfo should set a timestamp > 0");
        ml2.close();
    }

    @Test
    public void testBackwardCompatiblityForMeta() throws Exception {
        final ManagedLedgerInfo[] storedMLInfo = new ManagedLedgerInfo[3];
        final Stat[] versions = new Stat[1];

        ManagedLedgerConfig conf = new ManagedLedgerConfig();
        initManagedLedgerConfig(conf);
        conf.setMaxEntriesPerLedger(1);
        conf.setRetentionSizeInMB(10);
        conf.setRetentionTime(1, TimeUnit.HOURS);

        ManagedLedger ml = factory.open("backward_test_ledger", conf);
        ml.openCursor("c1");
        ml.addEntry("msg1".getBytes());
        ml.addEntry("msg2".getBytes());
        ml.close();

        MetaStore store = new MetaStoreImpl(metadataStore, executor);
        CountDownLatch l1 = new CountDownLatch(1);

        // obtain the ledger info
        store.getManagedLedgerInfo("backward_test_ledger", false, new MetaStoreCallback<ManagedLedgerInfo>() {
            @Override
            public void operationComplete(ManagedLedgerInfo result, Stat version) {
                storedMLInfo[0] = result;
                versions[0] = version;
                l1.countDown();
            }

            @Override
            public void operationFailed(MetaStoreException e) {
                fail("on get ManagedLedgerInfo backward_test_ledger");
            }
        });

        l1.await();
        ManagedLedgerInfo.Builder builder1 = ManagedLedgerInfo.newBuilder();

        // simulate test for old ledger with no timestampl
        for (LedgerInfo info : storedMLInfo[0].getLedgerInfoList()) {
            LedgerInfo noTimestamp = ManagedLedgerInfo.LedgerInfo.newBuilder().mergeFrom(info).clearTimestamp().build();
            assertFalse(noTimestamp.hasTimestamp(), "expected old version info with no timestamp");
            builder1.addLedgerInfo(noTimestamp);

        }
        storedMLInfo[1] = builder1.build();

        // test timestamp on new ledger

        CountDownLatch l2 = new CountDownLatch(1);
        store.asyncUpdateLedgerIds("backward_test_ledger", storedMLInfo[1], versions[0], new MetaStoreCallback<Void>() {
            @Override
            public void operationComplete(Void result, Stat version) {
                l2.countDown();
            }

            @Override
            public void operationFailed(MetaStoreException e) {
                fail("on asyncUpdateLedgerIds");
            }
        });

        // verify that after update ledgers have timestamp

        ManagedLedgerImpl newVersionLedger = (ManagedLedgerImpl) factory.open("backward_test_ledger", conf);
        List<LedgerInfo> mlInfo = newVersionLedger.getLedgersInfoAsList();

        assertTrue(mlInfo.stream().allMatch(ledgerInfo -> ledgerInfo.hasTimestamp()));
    }



    @Test
    public void testGetPositionAfterN() throws Exception {
        ManagedLedgerConfig managedLedgerConfig = new ManagedLedgerConfig();
        initManagedLedgerConfig(managedLedgerConfig);
        managedLedgerConfig.setMaxEntriesPerLedger(5);
        ManagedLedgerImpl managedLedger =
                (ManagedLedgerImpl) factory.open("testGetPositionAfterN", managedLedgerConfig);

        // open cursor to prevent ledger to be deleted when ledger rollover
        ManagedCursorImpl managedCursor = (ManagedCursorImpl) managedLedger.openCursor("cursor");
        Position positionMarkDelete = null;
        for (int i = 0; i < 10; i++) {
            if (i == 3) {
                positionMarkDelete = managedLedger.addEntry(("entry-" + i).getBytes(Encoding));
                continue;
            }
            managedLedger.addEntry(("entry-" + i).getBytes(Encoding));
        }

        managedCursor.markDelete(positionMarkDelete);

        //trigger ledger rollover and wait for the new ledger created
        Field stateUpdater = ManagedLedgerImpl.class.getDeclaredField("state");
        stateUpdater.setAccessible(true);
        stateUpdater.set(managedLedger, ManagedLedgerImpl.State.LedgerOpened);
        managedLedger.rollCurrentLedgerIfFull();
        Awaitility.await().untilAsserted(() -> assertEquals(managedLedger.getLedgersInfo().size(), 3));
        assertEquals(5, managedLedger.getLedgersInfoAsList().get(0).getEntries());
        assertEquals(5, managedLedger.getLedgersInfoAsList().get(1).getEntries());
        assertEquals(0, managedLedger.getLedgersInfoAsList().get(2).getEntries());
        log.info("### ledgers {}", managedLedger.getLedgersInfo());

        long firstLedger = managedLedger.getLedgersInfo().firstKey();
        long secondLedger = managedLedger.getLedgersInfoAsList().get(1).getLedgerId();

        Position startPosition = PositionFactory.create(firstLedger, 0);

        Position targetPosition = managedLedger.getPositionAfterN(startPosition, 1, PositionBound.startExcluded);
        assertEquals(targetPosition.getLedgerId(), firstLedger);
        assertEquals(targetPosition.getEntryId(), 1);

        targetPosition = managedLedger.getPositionAfterN(startPosition, 4, PositionBound.startExcluded);
        assertEquals(targetPosition.getLedgerId(), firstLedger);
        assertEquals(targetPosition.getEntryId(), 4);

        // test for expiry situation
        Position searchPosition = managedLedger.getNextValidPosition(managedCursor.getMarkDeletedPosition());
        long length = managedCursor.getNumberOfEntriesInStorage();
        // return the last confirm entry position if searchPosition is exceed the last confirm entry
        targetPosition = managedLedger.getPositionAfterN(searchPosition, length, PositionBound.startExcluded);
        log.info("Target position is {}", targetPosition);
        assertEquals(targetPosition.getLedgerId(), secondLedger);
        assertEquals(targetPosition.getEntryId(), 4);

        // test for n > NumberOfEntriesInStorage
        searchPosition = PositionFactory.create(secondLedger, 0);
        targetPosition = managedLedger.getPositionAfterN(searchPosition, 100, PositionBound.startIncluded);
        assertEquals(targetPosition.getLedgerId(), secondLedger);
        assertEquals(targetPosition.getEntryId(), 4);

        // test for startPosition > current ledger
        searchPosition = PositionFactory.create(999, 0);
        targetPosition = managedLedger.getPositionAfterN(searchPosition, 0, PositionBound.startIncluded);
        assertEquals(targetPosition.getLedgerId(), secondLedger);
        assertEquals(targetPosition.getEntryId(), 4);

        searchPosition = PositionFactory.create(999, 0);
        targetPosition = managedLedger.getPositionAfterN(searchPosition, 10, PositionBound.startExcluded);
        assertEquals(targetPosition.getLedgerId(), secondLedger);
        assertEquals(targetPosition.getEntryId(), 4);
    }

    @Test
    public void testGetNumberOfEntriesInStorage() throws Exception {
        ManagedLedgerConfig managedLedgerConfig = new ManagedLedgerConfig();
        initManagedLedgerConfig(managedLedgerConfig);
        managedLedgerConfig.setMaxEntriesPerLedger(5);
        ManagedLedgerImpl managedLedger =
                (ManagedLedgerImpl) factory.open("testGetNumberOfEntriesInStorage", managedLedgerConfig);
        // open cursor to prevent ledger to be deleted when ledger rollover
        ManagedCursorImpl managedCursor = (ManagedCursorImpl) managedLedger.openCursor("cursor");
        int numberOfEntries = 10;
        for (int i = 0; i < numberOfEntries; i++) {
            managedLedger.addEntry(("entry-" + i).getBytes(Encoding));
        }

        // trigger ledger rollover and wait for the new ledger created
        Awaitility.await().untilAsserted(() -> {
           assertEquals("LedgerOpened", WhiteboxImpl.getInternalState(managedLedger, "state").toString());
        });
        managedLedger.rollCurrentLedgerIfFull();
        Awaitility.await().untilAsserted(() -> {
            assertEquals(managedLedger.getLedgersInfo().size(), 3);
            assertEquals(managedLedger.getState(), ManagedLedgerImpl.State.LedgerOpened);
        });
        assertEquals(5, managedLedger.getLedgersInfoAsList().get(0).getEntries());
        assertEquals(5, managedLedger.getLedgersInfoAsList().get(1).getEntries());
        log.info("### ledgers {}", managedLedger.getLedgersInfo());
        long length = managedCursor.getNumberOfEntriesInStorage();
        assertEquals(length, numberOfEntries);
    }

    @Test
    public void testEstimatedBacklogSize() throws Exception {
        ManagedLedgerImpl ledger = (ManagedLedgerImpl) factory.open("testEstimatedBacklogSize");
        ManagedCursor c1 = ledger.openCursor("c1");

        ledger.addEntry(new byte[1024]);
        Position position2 = ledger.addEntry(new byte[1024]);
        ledger.addEntry(new byte[1024]);
        ledger.addEntry(new byte[1024]);
        Position lastPosition = ledger.addEntry(new byte[1024]);

        long backlog = ledger.getEstimatedBacklogSize();
        assertEquals(backlog, 1024 * 5);

        List<Entry> entries = c1.readEntries(2);
        entries.forEach(Entry::release);
        c1.markDelete(position2);

        backlog = ledger.getEstimatedBacklogSize();
        assertEquals(backlog, 1024 * 3);

        entries = c1.readEntries(3);
        entries.forEach(Entry::release);
        c1.markDelete(lastPosition);

        backlog = ledger.getEstimatedBacklogSize();
        assertEquals(backlog, 0);
    }

    @Test
    public void testGetNextValidPosition() throws Exception {
        ManagedLedgerConfig conf = new ManagedLedgerConfig();
        initManagedLedgerConfig(conf);
        conf.setMaxEntriesPerLedger(1);
        ManagedLedgerImpl ledger = (ManagedLedgerImpl) factory.open("testGetNextValidPosition", conf);
        ManagedCursor c1 = ledger.openCursor("c1");

        Position p1 = ledger.addEntry("entry1".getBytes());
        Position p2 = ledger.addEntry("entry2".getBytes());
        Position p3 = ledger.addEntry("entry3".getBytes());

        assertEquals(ledger.getNextValidPosition(c1.getMarkDeletedPosition()), p1);
        assertEquals(ledger.getNextValidPosition(p1), p2);
        Awaitility.await().untilAsserted(() -> {
            assertEquals(ledger.getNextValidPosition(p3), PositionFactory.create(p3.getLedgerId() + 1, 0));
        });
        Awaitility.await().untilAsserted(() -> {
            assertEquals(ledger.getNextValidPosition(PositionFactory.create(p3.getLedgerId(), p3.getEntryId() + 1)),
                    PositionFactory.create(p3.getLedgerId() + 1, 0));
        });
        Awaitility.await().untilAsserted(() -> {
            assertEquals(ledger.getNextValidPosition(PositionFactory.create(p3.getLedgerId() + 1, p3.getEntryId() + 1)),
                    PositionFactory.create(p3.getLedgerId() + 1, 0));
        });
    }

    /**
     * Validations:
     *
     * 1. openCursor : activates cursor 2. EntryCache keeps entries: till entry will be read by all active cursors a.
     * active cursor1 reads entry b. EntryCache keeps entry till cursor2 reads c. active cursor2 reads entry d.
     * EntryCache deletes all read entries by cursor1 and cursor2 3. EntryCache discard entries: deactivate slower
     * cursor a. active cursor1 read all entries b. EntryCache keeps entry till cursor2 reads c. deactivate cursor2 d.
     * EntryCache deletes all read entries by cursor1
     *
     * @throws Exception
     */
    @Test
    public void testActiveDeactiveCursorWithDiscardEntriesFromCache() throws Exception {
        ManagedLedgerFactoryConfig conf = new ManagedLedgerFactoryConfig();
        conf.setCacheEvictionIntervalMs(10000);
        conf.setCacheEvictionTimeThresholdMillis(10000);
        ManagedLedgerConfig managedLedgerConfig = new ManagedLedgerConfig();
        initManagedLedgerConfig(managedLedgerConfig);

        @Cleanup("shutdown")
        ManagedLedgerFactoryImpl factory = new ManagedLedgerFactoryImpl(metadataStore, bkc, conf, managedLedgerConfig);
        ManagedLedgerImpl ledger = (ManagedLedgerImpl) factory.open("cache_eviction_ledger");

        // Open Cursor also adds cursor into activeCursor-container
        ManagedCursor cursor1 = ledger.openCursor("c1");
        ManagedCursor cursor2 = ledger.openCursor("c2");
        Set<ManagedCursor> activeCursors = new HashSet<>();
        activeCursors.add(cursor1);
        activeCursors.add(cursor2);
        EntryCache entryCache = ledger.entryCache;

        Iterator<ManagedCursor> activeCursor = ledger.getActiveCursors().iterator();

        // (1) validate cursors are part of activeCursorContainer
        activeCursors.remove(activeCursor.next());
        activeCursors.remove(activeCursor.next());
        assertTrue(activeCursors.isEmpty());
        assertFalse(activeCursor.hasNext());

        final int totalInsertedEntries = 50;
        for (int i = 0; i < totalInsertedEntries; i++) {
            String content = "entry"; // 5 bytes
            ledger.addEntry(content.getBytes());
        }

        // (2) Validate: as ledger has active cursors: all entries have been cached
        assertEquals((5 * totalInsertedEntries), entryCache.getSize());

        // read 20 entries
        final int readEntries = 20;
        List<Entry> entries1 = cursor1.readEntries(readEntries);
        // Acknowledge only on last entry
        cursor1.markDelete(entries1.get(entries1.size() - 1).getPosition());
        for (Entry entry : entries1) {
            log.info("Read entry. Position={} Content='{}'", entry.getPosition(), new String(entry.getData()));
            entry.release();
        }

        factory.waitForPendingCacheEvictions();

        List<Entry> entries2 = cursor2.readEntries(readEntries);
        // Acknowledge only on last entry
        cursor2.markDelete((entries2.get(entries2.size() - 1)).getPosition());
        for (Entry entry : entries2) {
            log.info("Read entry. Position={} Content='{}'", entry.getPosition(), new String(entry.getData()));
            entry.release();
        }

        factory.waitForPendingCacheEvictions();

        // (3) Validate: cache should remove all entries read by both active cursors
        log.info("expected, found : {}, {}", 5 * (totalInsertedEntries - readEntries), entryCache.getSize());
        assertEquals(entryCache.getSize(), 5 * (totalInsertedEntries - readEntries));

        final int remainingEntries = totalInsertedEntries - readEntries;
        entries1 = cursor1.readEntries(remainingEntries);
        // Acknowledge only on last entry
        cursor1.markDelete(entries1.get(entries1.size() - 1).getPosition());

        for (Entry entry : entries1) {
            log.info("Read entry. Position={} Content='{}'", entry.getPosition(), new String(entry.getData()));
            entry.release();
        }

        factory.waitForPendingCacheEvictions();

        // (4) Validate: cursor2 is active cursor and has not read these entries yet: so, cache should not remove these
        // entries
        assertEquals(entryCache.getSize(), 5 * (totalInsertedEntries - readEntries));

        ledger.deactivateCursor(cursor1);
        ledger.deactivateCursor(cursor2);

        factory.waitForPendingCacheEvictions();

        // (5) Validate: cursor2 is not active cursor now: cache should have removed all entries read by active cursor1
        assertEquals(entryCache.getSize(), 0);

        log.info("Finished reading entries");

        ledger.close();
    }

    @Test
    public void testActiveDeactiveCursor() throws Exception {
        ManagedLedgerImpl ledger = (ManagedLedgerImpl) factory.open("cache_eviction_ledger");
        EntryCache entryCache = ledger.entryCache;

        final int totalInsertedEntries = 20;
        for (int i = 0; i < totalInsertedEntries; i++) {
            String content = "entry"; // 5 bytes
            ledger.addEntry(content.getBytes());
        }

        // (1) Validate: cache not stores entries as no active cursor
        assertEquals(entryCache.getSize(), 0);

        // Open Cursor also adds cursor into activeCursor-container
        ManagedCursor cursor1 = ledger.openCursor("c1");
        ManagedCursor cursor2 = ledger.openCursor("c2");
        ledger.deactivateCursor(cursor2);

        for (int i = 0; i < totalInsertedEntries; i++) {
            String content = "entry"; // 5 bytes
            ledger.addEntry(content.getBytes());
        }

        // (2) Validate: cache stores entries as active cursor has not read message
        assertEquals(entryCache.getSize(), 5 * totalInsertedEntries);

        // read 20 entries
        List<Entry> entries1 = cursor1.readEntries(totalInsertedEntries);
        for (Entry entry : entries1) {
            log.info("Read entry. Position={} Content='{}'", entry.getPosition(), new String(entry.getData()));
            entry.release();
        }

        // (3) Validate: cache discards all entries after all cursors are deactivated
        ledger.deactivateCursor(cursor1);
        assertEquals(entryCache.getSize(), 0);

        ledger.close();
    }

    @Test
    public void testCursorRecoveryForEmptyLedgers() throws Exception {
        ManagedLedgerImpl ledger = (ManagedLedgerImpl) factory.open("testCursorRecoveryForEmptyLedgers");
        ManagedCursor c1 = ledger.openCursor("c1");

        assertEquals(ledger.getLedgersInfoAsList().size(), 1);
        assertEquals(c1.getMarkDeletedPosition(), ledger.lastConfirmedEntry);

        c1.close();
        ledger.close();

        ledger = (ManagedLedgerImpl) factory.open("testCursorRecoveryForEmptyLedgers");
        c1 = ledger.openCursor("c1");

        assertEquals(ledger.getLedgersInfoAsList().size(), 1);
        assertEquals(c1.getMarkDeletedPosition(), ledger.lastConfirmedEntry);
    }

    @Test
    public void testLazyRecoverCursor() throws Exception {
        ManagedLedger ledger = factory.open("testLedger");
        ManagedCursor cursor = ledger.openCursor("testCursor");

        ledger.addEntry("entry-1".getBytes());
        Position p1 = ledger.addEntry("entry-2".getBytes());
        cursor.markDelete(p1);

        // Re-open from a different factory trigger recovery.
        @Cleanup("shutdown")
        ManagedLedgerFactory factory2 = new ManagedLedgerFactoryImpl(metadataStore, bkc);

        // Simulating time consuming cursor recovery.
        CompletableFuture<Void> future = bkc.promiseAfter(2);
        @Cleanup("shutdownNow")
        ScheduledExecutorService scheduledExecutorService =
                Executors.newSingleThreadScheduledExecutor(new DefaultThreadFactory("lazyCursorRecovery"));
        scheduledExecutorService.schedule(() -> {
            future.complete(null);
        }, 10, TimeUnit.SECONDS);

        ManagedLedgerConfig managedLedgerConfig = new ManagedLedgerConfig();
        initManagedLedgerConfig(managedLedgerConfig);
        managedLedgerConfig.setLazyCursorRecovery(true);
        Long startLedgerRecovery = System.currentTimeMillis();

        // Check ledger recovered before time consuming cursor recovery complete.
        ledger = factory2.open("testLedger", managedLedgerConfig);
        assertTrue(System.currentTimeMillis() - startLedgerRecovery < 5000);

        // Check cursor recovered successfully.
        cursor = ledger.openCursor("testCursor");
        assertEquals(cursor.getMarkDeletedPosition(), p1);
    }

    @Test
    public void testConcurrentOpenCursor() throws Exception {
        ManagedLedgerImpl ledger = (ManagedLedgerImpl) factory.open("testConcurrentOpenCursor");

        final AtomicReference<ManagedCursor> cursor1 = new AtomicReference<>(null);
        final AtomicReference<ManagedCursor> cursor2 = new AtomicReference<>(null);
        final CyclicBarrier barrier = new CyclicBarrier(2);
        final CountDownLatch latch = new CountDownLatch(2);

        cachedExecutor.execute(() -> {
            try {
                barrier.await();
            } catch (Exception e) {
            }
            ledger.asyncOpenCursor("c1", new OpenCursorCallback() {

                @Override
                public void openCursorFailed(ManagedLedgerException exception, Object ctx) {
                    latch.countDown();
                }

                @Override
                public void openCursorComplete(ManagedCursor cursor, Object ctx) {
                    cursor1.set(cursor);
                    latch.countDown();
                }
            }, null);
        });

        cachedExecutor.execute(() -> {
            try {
                barrier.await();
            } catch (Exception e) {
            }
            ledger.asyncOpenCursor("c1", new OpenCursorCallback() {

                @Override
                public void openCursorFailed(ManagedLedgerException exception, Object ctx) {
                    latch.countDown();
                }

                @Override
                public void openCursorComplete(ManagedCursor cursor, Object ctx) {
                    cursor2.set(cursor);
                    latch.countDown();
                }
            }, null);
        });

        latch.await();
        assertNotNull(cursor1.get());
        assertNotNull(cursor2.get());
        assertEquals(cursor1.get(), cursor2.get());

        ledger.close();
    }

    @Test
    public void testConcurrentOpenCursorShouldNotHaveConcurrentAccessOfUninitializedCursors() throws Exception {
        ManagedLedgerImpl ledger = (ManagedLedgerImpl) factory.open("ConcurrentAccessOfUninitializedCursors");

        final CompletableFuture<ManagedCursor> cursorFuture = new CompletableFuture<>();
        final CompletableFuture<Void> removingFuture = new CompletableFuture<>();
        final CompletableFuture<Void> concurrentAccessFuture = new CompletableFuture<>();
        final Throwable concurrentAccessTimeout = new TimeoutException();

        cachedExecutor.execute(() -> {
            removingFuture.join();
            CompletableFuture<Void> lockingFuture = new CompletableFuture<>();
            cachedExecutor.execute(() -> {
                try {
                    lockingFuture.join();

                    // Gives `synchronized (ledger)` a chance to complete if it got lock immediately.
                    Thread.sleep(2);

                    // Normally, following code will process after success or failure contention of
                    // `synchronized (ledger)`. Theoretically, it is possible that following code
                    // complete before contention of `synchronized (ledger)` block, but it is rare
                    // in practice, and it is not harmful as it produces only false positive cases.
                    concurrentAccessFuture.completeExceptionally(concurrentAccessTimeout);
                } catch (InterruptedException ex) {
                    Thread.currentThread().interrupt();
                }
            });
            lockingFuture.complete(null);
            synchronized (ledger) {
                concurrentAccessFuture.complete(null);
            }
        });

        Map<String, CompletableFuture<ManagedCursor>> uninitializedCursors = ledger.uninitializedCursors;
        Map<String, CompletableFuture<ManagedCursor>> spyUninitializedCursors = spy(uninitializedCursors);
        doAnswer(mock -> {
            removingFuture.complete(null);
            try {
                // Access of uninitializedCursors should guarded by synchronized(ledger),
                // so there are must be no concurrent accesses in this scope. If we get this
                // future successfully, then there is a concurrent access.
                concurrentAccessFuture.get();
                Throwable throwable = new IllegalStateException("Detecting concurrent access of uninitializedCursors");
                cursorFuture.completeExceptionally(throwable);
            } catch (Exception ex) {
                assertSame(ExceptionUtils.getRootCause(ex), concurrentAccessTimeout);
            }
            return mock.callRealMethod();
        }).when(spyUninitializedCursors).remove(anyString());
        setFieldValue(ManagedLedgerImpl.class, ledger, "uninitializedCursors", spyUninitializedCursors);

        cachedExecutor.execute(() -> {
            try {
                ledger.asyncOpenCursor("c1", new OpenCursorCallback() {
                    @Override
                    public void openCursorFailed(ManagedLedgerException exception, Object ctx) {
                        cursorFuture.completeExceptionally(exception);
                    }

                    @Override
                    public void openCursorComplete(ManagedCursor cursor, Object ctx) {
                        cursorFuture.complete(cursor);
                    }
                }, null);
            } catch (Exception e) {
                cursorFuture.completeExceptionally(e);
            }
        });

        try {
            ManagedCursor cursor = cursorFuture.get();
            assertNotNull(cursor);
        } catch (Exception ex) {
            fail(ExceptionUtils.getRootCauseMessage(ex));
        } finally {
            ledger.close();
        }
    }

    @Test
    public void testConsumerSubscriptionInitializePosition() throws Exception{
<<<<<<< HEAD
        final int MAX_ENTRY_PER_LEDGER = 2;
        ManagedLedgerConfig config = initManagedLedgerConfig(new ManagedLedgerConfig()).setMaxEntriesPerLedger(MAX_ENTRY_PER_LEDGER);
=======
        final int maxEntryPerLedger = 2;
        ManagedLedgerConfig config = new ManagedLedgerConfig().setMaxEntriesPerLedger(maxEntryPerLedger);
>>>>>>> d52dfa84
        ManagedLedgerImpl ledger = (ManagedLedgerImpl) factory.open("lastest_earliest_ledger", config);

        final int totalInsertedEntries = 20;
        for (int i = 0; i < totalInsertedEntries; i++) {
            String content = "entry" + i; // 5 bytes
            ledger.addEntry(content.getBytes());
        }
        Awaitility.await().untilAsserted(() -> {
            assertEquals(ledger.currentLedgerSize, 0);
            assertEquals(ledger.ledgers.size(), 1);
        });
        // Open Cursor also adds cursor into activeCursor-container
        ManagedCursor latestCursor = ledger.openCursor("c1", InitialPosition.Latest);
        ManagedCursor earliestCursor = ledger.openCursor("c2", InitialPosition.Earliest);

        // Since getReadPosition returns the next position, we decrease the entryId by 1
        Position p2 = earliestCursor.getReadPosition();

        Pair<Position, Long> latestPositionAndCounter = ledger.getLastPositionAndCounter();
        Pair<Position, Long> earliestPositionAndCounter = ledger.getFirstPositionAndCounter();
        // The read position is the valid next position of the last position instead of the next position.
        assertEquals(ledger.getNextValidPosition(latestPositionAndCounter.getLeft()), latestCursor.getReadPosition());
        assertEquals(ledger.getNextValidPosition(earliestPositionAndCounter.getLeft()), p2);

        assertEquals(latestPositionAndCounter.getRight().longValue(), totalInsertedEntries);
        assertEquals(earliestPositionAndCounter.getRight().longValue(),
                totalInsertedEntries - earliestCursor.getNumberOfEntriesInBacklog(false));

        ledger.close();

    }

    @Test
    public void testManagedLedgerAutoCreate() throws Exception {
        ManagedLedgerConfig config = initManagedLedgerConfig(new ManagedLedgerConfig()).setCreateIfMissing(true);
        ManagedLedgerImpl ledger = (ManagedLedgerImpl) factory.open("test", config);
        assertNotNull(ledger);
    }

    @Test
    public void testManagedLedgerWithoutAutoCreate() throws Exception {
        ManagedLedgerConfig config = initManagedLedgerConfig(new ManagedLedgerConfig()).setCreateIfMissing(false);

        try {
            factory.open("testManagedLedgerWithoutAutoCreate", config);
            fail("should have thrown ManagedLedgerNotFoundException");
        } catch (ManagedLedgerNotFoundException e) {
            // Expected
        }

        assertFalse(factory.getManagedLedgers().containsKey("testManagedLedgerWithoutAutoCreate"));
    }

    @Test
    public void testManagedLedgerWithCreateLedgerTimeOut() throws Exception {
        ManagedLedgerConfig config = initManagedLedgerConfig(new ManagedLedgerConfig()).setMetadataOperationsTimeoutSeconds(3);
        ManagedLedgerImpl ledger = (ManagedLedgerImpl) factory.open("timeout_ledger_test", config);

        BookKeeper bk = mock(BookKeeper.class);
        doNothing().when(bk).asyncCreateLedger(anyInt(), anyInt(), anyInt(), any(), any(), any(), any(), any());
        AtomicInteger response = new AtomicInteger(0);
        CountDownLatch latch = new CountDownLatch(1);
        AtomicReference<Object> ctxHolder = new AtomicReference<>();
        ledger.asyncCreateLedger(bk, config, null, (rc, lh, ctx) -> {
            response.set(rc);
            latch.countDown();
            ctxHolder.set(ctx);
        }, Collections.emptyMap());

        latch.await(config.getMetadataOperationsTimeoutSeconds() + 2, TimeUnit.SECONDS);
        assertEquals(response.get(), BKException.Code.TimeoutException);
        assertTrue(ctxHolder.get() instanceof CompletableFuture);
        CompletableFuture ledgerCreateHook = (CompletableFuture) ctxHolder.get();
        assertTrue(ledgerCreateHook.isCompletedExceptionally());

        ledger.close();
    }

    /**
     * It verifies that asyncRead timesout if it doesn't receive response from bk-client in configured timeout.
     *
     * @throws Exception
     */
    @Test
    public void testManagedLedgerWithReadEntryTimeOut() throws Exception {
        ManagedLedgerConfig config = initManagedLedgerConfig(new ManagedLedgerConfig()).setReadEntryTimeoutSeconds(1);
        ManagedLedgerImpl ledger = (ManagedLedgerImpl) factory.open("timeout_ledger_test", config);

        Position position = ledger.addEntry("entry-1".getBytes());

        // ensure that the read isn't cached
        factory.getEntryCacheManager().clear();

        bkc.setReadHandleInterceptor(new PulsarMockReadHandleInterceptor() {
            @Override
            public CompletableFuture<LedgerEntries> interceptReadAsync(long ledgerId, long firstEntry, long lastEntry,
                                                                       LedgerEntries entries) {
                return CompletableFuture.supplyAsync(() -> {
                    return entries;
                }, CompletableFuture.delayedExecutor(3, TimeUnit.SECONDS));
            }
        });

        AtomicReference<ManagedLedgerException> responseException1 = new AtomicReference<>();
        String ctxStr = "timeoutCtx";

        // (1) test read-timeout for: ManagedLedger.asyncReadEntry(..)
        ledger.asyncReadEntry(position, new ReadEntryCallback() {
            @Override
            public void readEntryComplete(Entry entry, Object ctx) {
                responseException1.set(null);
            }

            @Override
            public void readEntryFailed(ManagedLedgerException exception, Object ctx) {
                assertEquals(ctxStr, (String) ctx);
                responseException1.set(exception);
            }
        }, ctxStr);

        Awaitility.await().untilAsserted(() -> {
            assertNotNull(responseException1.get());
            assertTrue(responseException1.get().getMessage()
                    .startsWith(BKException.getMessage(BKException.Code.TimeoutException)));
        });

        // ensure that the read isn't cached
        factory.getEntryCacheManager().clear();

        // (2) test read-timeout for: ManagedCursor.asyncReadEntries(..)
        AtomicReference<ManagedLedgerException> responseException2 = new AtomicReference<>();
        ManagedCursor cursor = ledger.openCursor("cursor1", InitialPosition.Earliest);
        cursor.asyncReadEntries(1, new ReadEntriesCallback() {
            @Override
            public void readEntriesComplete(List<Entry> entries, Object ctx) {
            }

            @Override
            public void readEntriesFailed(ManagedLedgerException exception, Object ctx) {
                assertEquals(ctxStr, (String) ctx);
                responseException2.set(exception);
            }
        }, ctxStr, PositionFactory.LATEST);

        Awaitility.await().untilAsserted(() -> {
            assertNotNull(responseException2.get());
            assertTrue(responseException2.get().getMessage()
                    .startsWith(BKException.getMessage(BKException.Code.TimeoutException)));
        });

        ledger.close();
    }

    @Test
    public void testAddEntryResponseTimeout() throws Exception {
        // Create ML with feature Add Entry Timeout Check.
        final ManagedLedgerConfig config = initManagedLedgerConfig(new ManagedLedgerConfig()).setAddEntryTimeoutSeconds(2);
        final ManagedLedgerImpl ledger = (ManagedLedgerImpl) factory.open("ml1", config);
        final ManagedCursor cursor = ledger.openCursor("c1");
        final CollectCtxAddEntryCallback collectCtxAddEntryCallback = new CollectCtxAddEntryCallback();

        // Insert a response delay.
        bkc.addEntryResponseDelay(8, TimeUnit.SECONDS);

        // Add two entries.
        final byte[] msg1 = new byte[]{1};
        final byte[] msg2 = new byte[]{2};
        int ctx1 = 1;
        int ctx2 = 2;
        ledger.asyncAddEntry(msg1, collectCtxAddEntryCallback, ctx1);
        ledger.asyncAddEntry(msg2, collectCtxAddEntryCallback, ctx2);
        // Verify all write requests are completed.
        Awaitility.await().untilAsserted(() -> {
            assertEquals(collectCtxAddEntryCallback.addCompleteCtxList, Arrays.asList(1, 2));
        });
        Entry entry1 = cursor.readEntries(1).get(0);
        assertEquals(entry1.getData(), msg1);
        entry1.release();
        Entry entry2 = cursor.readEntries(1).get(0);
        assertEquals(entry2.getData(), msg2);
        entry2.release();

        // cleanup.
        factory.delete(ledger.name);
    }

    private static class CollectCtxAddEntryCallback implements AddEntryCallback {

        public List<Object> addCompleteCtxList = new BlockingArrayQueue<>();
        public List<Object> addFailedCtxList = new BlockingArrayQueue<>();

        @Override
        public void addComplete(Position position, ByteBuf entryData, Object ctx) {
            addCompleteCtxList.add(ctx);
        }

        @Override
        public void addFailed(ManagedLedgerException exception, Object ctx) {
            addFailedCtxList.add(ctx);
        }
    }

    /**
     * It verifies that if bk-client doesn't complete the add-entry in given time out then broker is resilient enough
     * to create new ledger and add entry successfully.
     *
     *
     * @throws Exception
     */
    @Test(timeOut = 20000)
    public void testManagedLedgerWithAddEntryTimeOut() throws Exception {
        ManagedLedgerConfig config = initManagedLedgerConfig(new ManagedLedgerConfig()).setAddEntryTimeoutSeconds(1);
        ManagedLedgerImpl ledger = (ManagedLedgerImpl) factory.open("timeout_ledger_test", config);

        BookKeeper bk = mock(BookKeeper.class);
        doNothing().when(bk).asyncCreateLedger(anyInt(), anyInt(), anyInt(), any(), any(), any(), any(), any());

        PulsarMockBookKeeper bkClient = mock(PulsarMockBookKeeper.class);
        ClientConfiguration conf = new ClientConfiguration();
        doReturn(conf).when(bkClient).getConf();
        class MockLedgerHandle extends PulsarMockLedgerHandle {
            public MockLedgerHandle(PulsarMockBookKeeper bk, long id, DigestType digest, byte[] passwd)
                    throws GeneralSecurityException {
                super(bk, id, digest, passwd);
            }

            @Override
            public void asyncAddEntry(final byte[] data, final AddCallback cb, final Object ctx) {
                // do nothing
            }

            @Override
            public void asyncClose(org.apache.bookkeeper.client.AsyncCallback.CloseCallback cb, Object ctx) {
                cb.closeComplete(BKException.Code.OK, this, ctx);
            }
        }
        MockLedgerHandle ledgerHandle = mock(MockLedgerHandle.class);
        final String data = "data";
        doNothing().when(ledgerHandle).asyncAddEntry(data.getBytes(), null, null);
        AtomicBoolean addSuccess = new AtomicBoolean();

        setFieldValue(ManagedLedgerImpl.class, ledger, "currentLedger", ledgerHandle);

        final int totalAddEntries = 1;
        CountDownLatch latch = new CountDownLatch(totalAddEntries);
        ledger.asyncAddEntry(data.getBytes(), new AddEntryCallback() {

            @Override
            public void addComplete(Position position, ByteBuf entryData, Object ctx) {
                addSuccess.set(true);
                latch.countDown();
            }

            @Override
            public void addFailed(ManagedLedgerException exception, Object ctx) {
                latch.countDown();
            }
        }, null);

        latch.await();

        assertTrue(addSuccess.get());

        setFieldValue(ManagedLedgerImpl.class, ledger, "currentLedger", null);
    }

    @Test
    public void testAddOpCountWithMessageAdd() throws Exception {
        ManagedLedgerFactoryConfig config = new ManagedLedgerFactoryConfig();
        config.setMaxCacheSize(0);

        @Cleanup("shutdown")
        ManagedLedgerFactoryImpl factory = new ManagedLedgerFactoryImpl(metadataStore, bkc, config);
        ManagedLedgerImpl ledger = (ManagedLedgerImpl) factory.open("my_test_ledger");

        for (int i = 0; i < 10; i++) {
            OpAddEntry op = OpAddEntry.createNoRetainBuffer(ledger,
                    ByteBufAllocator.DEFAULT.buffer(128), null, null, new AtomicBoolean());
            ledger.internalAsyncAddEntry(op);
            long addOpCount = ManagedLedgerImpl.ADD_OP_COUNT_UPDATER.get(ledger);
            Assert.assertEquals(i + 1, addOpCount);
        }
    }


    @Test
    public void avoidUseSameOpAddEntryBetweenDifferentLedger() throws Exception {
        ManagedLedgerFactoryConfig config = new ManagedLedgerFactoryConfig();
        config.setMaxCacheSize(0);

        @Cleanup("shutdown")
        ManagedLedgerFactoryImpl factory = new ManagedLedgerFactoryImpl(metadataStore, bkc, config);
        ManagedLedgerImpl ledger = (ManagedLedgerImpl) factory.open("my_test_ledger");

        List<OpAddEntry> oldOps = new ArrayList<>();
        for (int i = 0; i < 10; i++) {
            OpAddEntry op = OpAddEntry.createNoRetainBuffer(ledger,
                    ByteBufAllocator.DEFAULT.buffer(128), null, null, new AtomicBoolean());
            if (i > 4) {
                op.setLedger(mock(LedgerHandle.class));
            }
            oldOps.add(op);
            ledger.pendingAddEntries.add(op);
        }

        ledger.createNewOpAddEntryForNewLedger();
        for (int i = 0; i < 10; i++) {
            OpAddEntry oldOp = oldOps.get(i);
            OpAddEntry newOp = ledger.pendingAddEntries.poll();
            if (i > 4) {
                Assert.assertNotSame(oldOp, newOp);
            } else {
                Assert.assertSame(oldOp, newOp);
            }
            oldOp.getData().release();
        }
    }

    /**
     * It verifies that managed-cursor can recover metadata-version if it fails to update due to version conflict. This
     * test verifies that version recovery happens if checkOwnership supplier is passed while creating managed-ledger.
     *
     * @param checkOwnershipFlag
     * @throws Exception
     */
    @Test(dataProvider = "checkOwnershipFlag")
    public void recoverMLWithBadVersion(boolean checkOwnershipFlag) throws Exception {

        ManagedLedgerFactoryConfig conf = new ManagedLedgerFactoryConfig();
        @Cleanup("shutdown")
        ManagedLedgerFactoryImpl factory1 = new ManagedLedgerFactoryImpl(metadataStore, bkc, conf);

        @Cleanup("shutdown")
        ManagedLedgerFactoryImpl factory2 = new ManagedLedgerFactoryImpl(metadataStore, bkc, conf);

        final MutableObject<ManagedLedger> ledger1 = new MutableObject<>(), ledger2 = new MutableObject<>();
        final MutableObject<ManagedCursorImpl> cursor1 = new MutableObject<>(), cursor2 = new MutableObject<>();

        createLedger(factory1, ledger1, cursor1, checkOwnershipFlag);
        ledger1.getValue().addEntry("test1".getBytes(Encoding));
        ledger1.getValue().addEntry("test2".getBytes(Encoding));
        Entry entry = cursor1.getValue().readEntries(1).get(0);
        cursor1.getValue().delete(entry.getPosition());

        createLedger(factory2, ledger2, cursor2, checkOwnershipFlag);
        entry = cursor2.getValue().readEntries(1).get(0);

        // 1. closing cursor will change the zk-version
        cursor1.getValue().close();

        // 2. try to creatCursorLedger which should fail first time because of BadVersionException
        // However, if checkOwnershipFlag is eanbled the managed-cursor will reover from that exception.
        boolean isFailed = updateCusorMetadataByCreatingMetadataLedger(cursor2);
        Assert.assertTrue(isFailed);

        isFailed = updateCusorMetadataByCreatingMetadataLedger(cursor2);
        if (checkOwnershipFlag) {
            Assert.assertFalse(isFailed);
        } else {
            Assert.assertTrue(isFailed);
        }

        log.info("Test completed");
    }

    private boolean updateCusorMetadataByCreatingMetadataLedger(MutableObject<ManagedCursorImpl> cursor2)
            throws InterruptedException {
        MutableObject<Boolean> failed = new MutableObject<>();
        failed.setValue(false);
        CountDownLatch createLedgerDoneLatch = new CountDownLatch(1);
        cursor2.getValue().createNewMetadataLedger(new VoidCallback() {

            @Override
            public void operationComplete() {
                createLedgerDoneLatch.countDown();
            }

            @Override
            public void operationFailed(ManagedLedgerException exception) {
                failed.setValue(true);
                createLedgerDoneLatch.countDown();
            }

        });
        createLedgerDoneLatch.await();
        return failed.getValue();
    }


    @Test
    public void testPropertiesForMeta() throws Exception {
        final String mLName = "properties_test";
        factory.open(mLName);
        MetaStore store = new MetaStoreImpl(metadataStore, executor);

        ManagedLedgerInfo.Builder builder = ManagedLedgerInfo.newBuilder();
        builder.addProperties(MLDataFormats.KeyValue.newBuilder().setKey("key1").setValue("value1").build());
        builder.addProperties(MLDataFormats.KeyValue.newBuilder().setKey("key2").setValue("value2").build());

        CountDownLatch l2 = new CountDownLatch(1);
        store.asyncUpdateLedgerIds(mLName, builder.build(),
                new Stat(mLName, 1, 0, 0, false, true),
                new MetaStoreCallback<Void>() {
            @Override
            public void operationComplete(Void result, Stat version) {
                l2.countDown();
            }

            @Override
            public void operationFailed(MetaStoreException e) {
                fail("on asyncUpdateLedgerIds");
            }
        });

        // get ManagedLedgerInfo from meta store
        org.apache.bookkeeper.mledger.ManagedLedgerInfo managedLedgerInfo = factory.getManagedLedgerInfo(mLName);
        Map<String, String> properties = managedLedgerInfo.properties;
        assertEquals(properties.get("key1"), "value1");
        assertEquals(properties.get("key2"), "value2");

        factory.shutdown();
        factory = new ManagedLedgerFactoryImpl(metadataStore, bkc);

        // reopen managedLedger
        ManagedLedger ml = factory.open(mLName);
        properties = ml.getProperties();
        assertEquals(properties.get("key1"), "value1");
        assertEquals(properties.get("key2"), "value2");
    }

    private void createLedger(ManagedLedgerFactoryImpl factory, MutableObject<ManagedLedger> ledger1,
            MutableObject<ManagedCursorImpl> cursor1, boolean checkOwnershipFlag) throws Exception {
        CountDownLatch latch = new CountDownLatch(1);
        factory.asyncOpen("my_test_ledger", initManagedLedgerConfig(new ManagedLedgerConfig()), new OpenLedgerCallback() {
            @Override
            public void openLedgerComplete(ManagedLedger ledger, Object ctx) {
                ledger1.setValue(ledger);
                ledger.asyncOpenCursor("test-cursor", new OpenCursorCallback() {
                    @Override
                    public void openCursorComplete(ManagedCursor cursor, Object ctx) {
                        cursor1.setValue((ManagedCursorImpl) cursor);
                        latch.countDown();
                    }

                    @Override
                    public void openCursorFailed(ManagedLedgerException exception, Object ctx) {
                    }
                }, null);
            }

            @Override
            public void openLedgerFailed(ManagedLedgerException exception, Object ctx) {
            }
        }, checkOwnershipFlag ? () -> CompletableFuture.completedFuture(true) : null, null);
        latch.await();
    }

    @Test
    public void deleteWithoutOpen() throws Exception {
        ManagedLedger ledger = factory.open("my_test_ledger");

        ledger.addEntry("dummy-entry-1".getBytes(Encoding));
        assertEquals(ledger.getNumberOfEntries(), 1);
        ledger.close();

        factory.delete("my_test_ledger");

        try {
            factory.open("my_test_ledger", initManagedLedgerConfig(new ManagedLedgerConfig()).setCreateIfMissing(false));
            fail("Should have failed");
        } catch (ManagedLedgerNotFoundException e) {
            // Expected
        }
    }

    private abstract class MockedPlacementPolicy implements EnsemblePlacementPolicy{}

    @Test(timeOut = 10000)
    public void testManagedLedgerWithPlacementPolicyInCustomMetadata() throws Exception {
        ManagedLedgerConfig managedLedgerConfig = new ManagedLedgerConfig();
        initManagedLedgerConfig(managedLedgerConfig);
        managedLedgerConfig.setBookKeeperEnsemblePlacementPolicyClassName(MockedPlacementPolicy.class);
        managedLedgerConfig.setBookKeeperEnsemblePlacementPolicyProperties(Collections.singletonMap("key", "value"));
        ManagedLedgerImpl ledger = (ManagedLedgerImpl) factory.open("my_test_ledger", managedLedgerConfig);
        assertFalse(ledger.createdLedgerCustomMetadata.isEmpty());
        byte[] configData =
                ledger.createdLedgerCustomMetadata.get(EnsemblePlacementPolicyConfig.ENSEMBLE_PLACEMENT_POLICY_CONFIG);
        EnsemblePlacementPolicyConfig config = EnsemblePlacementPolicyConfig.decode(configData);
        assertEquals(config.getPolicyClass().getName(), MockedPlacementPolicy.class.getName());
        assertEquals(config.getProperties().size(), 1);
        assertTrue(config.getProperties().containsKey("key"));
        assertEquals(config.getProperties().get("key"), "value");
    }

    private void setFieldValue(Class clazz, Object classObj, String fieldName, Object fieldValue) throws Exception {
        Field field = clazz.getDeclaredField(fieldName);
        field.setAccessible(true);
        field.set(classObj, fieldValue);
    }

    public static void retryStrategically(Predicate<Void> predicate, int retryCount, long intSleepTimeInMillis)
            throws Exception {
        for (int i = 0; i < retryCount; i++) {
            if (predicate.test(null) || i == (retryCount - 1)) {
                break;
            }
            Thread.sleep(intSleepTimeInMillis + (intSleepTimeInMillis * i));
        }
    }

    @Test
    public void testManagedLedgerRollOverIfFull() throws Exception {
        ManagedLedgerConfig config = new ManagedLedgerConfig();
        initManagedLedgerConfig(config);
        config.setRetentionTime(1, TimeUnit.SECONDS);
        config.setMaxEntriesPerLedger(2);
        config.setMaximumRolloverTime(500, TimeUnit.MILLISECONDS);

        ManagedLedgerImpl ledger = (ManagedLedgerImpl) factory.open("test_managedLedger_rollOver", config);
        ManagedCursor cursor = ledger.openCursor("c1");

        int msgNum = 10;

        for (int i = 0; i < msgNum; i++) {
            ledger.addEntry(new byte[1024 * 1024]);
        }

        Awaitility.await().untilAsserted(() -> Assert.assertEquals(ledger.getLedgersInfoAsList().size(),
                msgNum / 2 + 1));
        List<Entry> entries = cursor.readEntries(msgNum);
        Assert.assertEquals(msgNum, entries.size());

        for (Entry entry : entries) {
            cursor.markDelete(entry.getPosition());
        }
        entries.forEach(Entry::release);

        // all the messages have benn acknowledged
        // and all the ledgers have been removed except the last ledger
        Field stateUpdater = ManagedLedgerImpl.class.getDeclaredField("state");
        stateUpdater.setAccessible(true);
        stateUpdater.set(ledger, ManagedLedgerImpl.State.LedgerOpened);
        ledger.rollCurrentLedgerIfFull();
        CompletableFuture<Void> completableFuture = new CompletableFuture<>();
        ledger.trimConsumedLedgersInBackground(completableFuture);
        completableFuture.get();
        Awaitility.await().untilAsserted(() -> Assert.assertEquals(ledger.getLedgersInfoAsList().size(), 1));
        Awaitility.await().untilAsserted(() -> Assert.assertEquals(ledger.getTotalSize(), 0));
    }

    @Test
    public void testLedgerReachMaximumRolloverTime() throws Exception {
        ManagedLedgerConfig config = new ManagedLedgerConfig();
        initManagedLedgerConfig(config);
        config.setMinimumRolloverTime(1, TimeUnit.MILLISECONDS);
        config.setMaximumRolloverTime(1, TimeUnit.SECONDS);

        ManagedLedger ml = factory.open("ledger-reach-maximum-rollover-time", config);
        long firstLedgerId = ml.addEntry("test".getBytes()).getLedgerId();

        // the ledger rollover scheduled time is between 1000 and 1050 ms,
        // wait 1100 ms, the ledger should be rolled over.
        Awaitility.await()
                .until(() -> firstLedgerId != ml.addEntry("test".getBytes()).getLedgerId());
    }

    @Test(groups = "flaky")
    public void testLedgerNotRolloverWithoutOpenState() throws Exception {
        ManagedLedgerConfig config = new ManagedLedgerConfig();
        initManagedLedgerConfig(config);
        config.setMaxEntriesPerLedger(2);

        ManagedLedgerImpl ml = spy((ManagedLedgerImpl) factory.open("ledger-not-rollover-without-open-state", config));
        ml.addEntry("test1".getBytes()).getLedgerId();
        long ledgerId2 = ml.addEntry("test2".getBytes()).getLedgerId();
        Field stateUpdater = ManagedLedgerImpl.class.getDeclaredField("state");
        stateUpdater.setAccessible(true);
        // Set state to CreatingLedger to avoid rollover
        stateUpdater.set(ml, ManagedLedgerImpl.State.CreatingLedger);
        ml.rollCurrentLedgerIfFull();
        Field currentLedger = ManagedLedgerImpl.class.getDeclaredField("currentLedger");
        currentLedger.setAccessible(true);
        LedgerHandle lh = (LedgerHandle) currentLedger.get(ml);
        Awaitility.await()
                .until(() -> ledgerId2 == lh.getId());
    }

    @Test
    public void testExpiredLedgerDeletionAfterManagedLedgerRestart() throws Exception {
        ManagedLedgerConfig config = new ManagedLedgerConfig();
        initManagedLedgerConfig(config);
        config.setRetentionTime(1, TimeUnit.SECONDS);
        config.setMaxEntriesPerLedger(2);
        config.setMinimumRolloverTime(1, TimeUnit.MILLISECONDS);
        config.setMaximumRolloverTime(500, TimeUnit.MILLISECONDS);

        ManagedLedgerImpl managedLedger = (ManagedLedgerImpl) factory.open("ml_restart_ledger", config);
        ManagedCursor cursor = managedLedger.openCursor("c1");

        for (int i = 0; i < 3; i++) {
            managedLedger.addEntry(new byte[1024 * 1024]);
        }

        // we have 2 ledgers at the beginning [{entries=2}, {entries=1}]
        Assert.assertEquals(managedLedger.getLedgersInfoAsList().size(), 2);
        List<Entry> entries = cursor.readEntries(3);

        // managed-ledger restart
        managedLedger.close();
        managedLedger = (ManagedLedgerImpl) factory.open("ml_restart_ledger", config);

        // then we have one more empty ledger after managed-ledger initialization
        // and now ledgers are [{entries=2}, {entries=1}, {entries=0}]
        Assert.assertTrue(managedLedger.getLedgersInfoAsList().size() >= 2);

        cursor = managedLedger.openCursor("c1");
        for (Entry entry : entries) {
            cursor.markDelete(entry.getPosition());
        }
        entries.forEach(Entry::release);
        // Now we update the cursors that are still subscribing to ledgers that has been consumed completely
        managedLedger.maybeUpdateCursorBeforeTrimmingConsumedLedger();
        managedLedger.internalTrimConsumedLedgers(Futures.NULL_PROMISE);
        ManagedLedgerImpl finalManagedLedger = managedLedger;
        Awaitility.await().untilAsserted(() -> {
            // We only have one empty ledger at last [{entries=0}]
            Assert.assertEquals(finalManagedLedger.getLedgersInfoAsList().size(), 1);
            Assert.assertEquals(finalManagedLedger.getTotalSize(), 0);
        });
    }

    @Test(timeOut = 20000)
    public void testAsyncTruncateLedgerRetention() throws Exception {
        ManagedLedgerConfig config = new ManagedLedgerConfig();
        initManagedLedgerConfig(config);
        config.setRetentionSizeInMB(50);
        config.setRetentionTime(1, TimeUnit.DAYS);

        ManagedLedgerImpl ledger = (ManagedLedgerImpl) factory.open("truncate_ledger", config);
        ManagedCursor cursor = ledger.openCursor("test-cursor");
        ledger.addEntry("test-entry-1".getBytes(Encoding));
        ledger.addEntry("test-entry-1".getBytes(Encoding));
        ledger.addEntry("test-entry-1".getBytes(Encoding));
        ledger.addEntry("test-entry-1".getBytes(Encoding));
        ledger.addEntry("test-entry-1".getBytes(Encoding));

        ledger.close();
        ManagedLedgerImpl ledger2 = (ManagedLedgerImpl) factory.open("truncate_ledger", config);
        ledger2.addEntry("test-entry-2".getBytes(Encoding));


        CompletableFuture<Void> future = ledger2.asyncTruncate();
        future.get();

        assertTrue(ledger2.getLedgersInfoAsList().size() <= 1);
    }

    @Test(timeOut = 20000)
    public void testAsyncTruncateLedgerSlowestCursor() throws Exception {
        ManagedLedgerConfig config = new ManagedLedgerConfig();
        initManagedLedgerConfig(config);

        ManagedLedgerImpl ledger = (ManagedLedgerImpl) factory.open("truncate_ledger", config);
        ManagedCursor cursor = ledger.openCursor("test-cursor");
        ManagedCursor cursor2 = ledger.openCursor("test-cursor2");
        ledger.addEntry("test-entry-1".getBytes(Encoding));
        ledger.addEntry("test-entry-1".getBytes(Encoding));
        ledger.addEntry("test-entry-1".getBytes(Encoding));
        ledger.addEntry("test-entry-1".getBytes(Encoding));
        ledger.addEntry("test-entry-1".getBytes(Encoding));

        ledger.close();
        ManagedLedgerImpl ledger2 = (ManagedLedgerImpl) factory.open("truncate_ledger", config);
        ledger2.addEntry("test-entry-2".getBytes(Encoding));
        ManagedCursor cursor3 = ledger2.openCursor("test-cursor");
        cursor3.resetCursor(PositionFactory.create(ledger2.getLastPosition()));

        CompletableFuture<Void> future = ledger2.asyncTruncate();
        future.get();

        assertTrue(ledger2.getLedgersInfoAsList().size() == 1);
    }

    @Test
    public void testOpEntryAdd_toString_doesNotThrowNPE(){
        ManagedLedger ml = mock(ManagedLedger.class);
        LedgerHandle ledger = mock(LedgerHandle.class);
        when(ml.getName()).thenReturn(null);
        when(ledger.getId()).thenReturn(124L);
        long entryId = 12L;
        long startTime = 1245L;
        int dataLength = 566;
        String test = "OpAddEntry{"
                + "mlName=" + ml != null ? ml.getName() : "null"
                + ", ledgerId=" + ledger != null ? String.valueOf(ledger.getId()) : "null"
                + ", entryId=" + entryId
                + ", startTime=" + startTime
                + ", dataLength=" + dataLength
                + '}';
    }

    @Test
    public void testInvalidateReadHandleWhenDeleteLedger() throws Exception {
        ManagedLedgerConfig config = new ManagedLedgerConfig();
        initManagedLedgerConfig(config);
        config.setMaxEntriesPerLedger(1);

        // Verify the read handle should be invalidated after ledger been removed.
        ManagedLedgerImpl ledger = (ManagedLedgerImpl) factory.open("testInvalidateReadHandleWhenDeleteLedger", config);
        ManagedCursor cursor = ledger.openCursor("test-cursor");
        ManagedCursor cursor2 = ledger.openCursor("test-cursor2");
        final int entries = 3;
        for (int i = 0; i < entries; i++) {
            ledger.addEntry(String.valueOf(i).getBytes(Encoding));
        }

        // clear the cache to avoid flakiness
        factory.getEntryCacheManager().clear();

        List<Entry> entryList = cursor.readEntries(3);
        assertEquals(entryList.size(), 3);
        Awaitility.await().untilAsserted(() -> {
            log.error("ledger.ledgerCache.size() : " + ledger.ledgerCache.size());
            assertEquals(ledger.ledgerCache.size(), 3);
            assertEquals(ledger.ledgers.size(), 4);
        });

        cursor.clearBacklog();
        cursor2.clearBacklog();
        ledger.trimConsumedLedgersInBackground(Futures.NULL_PROMISE);
        Awaitility.await().untilAsserted(() -> {
            assertEquals(ledger.ledgers.size(), 1);
            assertEquals(ledger.ledgerCache.size(), 0);
        });

        cursor.close();
        cursor2.close();
        ledger.close();
    }

    @Test
    public void testLockReleaseWhenTrimLedger() throws Exception {
        ManagedLedgerConfig config = new ManagedLedgerConfig();
        initManagedLedgerConfig(config);
        config.setMaxEntriesPerLedger(1);

        ManagedLedgerImpl ledger = spy((ManagedLedgerImpl) factory.open("testLockReleaseWhenTrimLedger", config));
        doThrow(new ManagedLedgerException.LedgerNotExistException("First non deleted Ledger is not found"))
                .when(ledger).advanceCursorsIfNecessary(any());
        final int entries = 10;
        ManagedCursor cursor = ledger.openCursor("test-cursor" + UUID.randomUUID());
        for (int i = 0; i < entries; i++) {
            ledger.addEntry(String.valueOf(i).getBytes(Encoding));
        }
        List<Entry> entryList = cursor.readEntries(entries);
        assertEquals(entryList.size(), entries);
        assertEquals(ledger.ledgers.size() - 1, entries);
        assertEquals(ledger.ledgerCache.size() - 1, entries - 1);
        cursor.clearBacklog();
        ledger.trimConsumedLedgersInBackground(Futures.NULL_PROMISE);
        ledger.trimConsumedLedgersInBackground(Futures.NULL_PROMISE);
        // Cleanup fails because ManagedLedgerNotFoundException is thrown
        Awaitility.await().untilAsserted(() -> {
            assertEquals(ledger.ledgers.size() - 1, entries);
            assertEquals(ledger.ledgerCache.size() - 1, entries - 1);
        });
        // The lock is released even if an ManagedLedgerNotFoundException occurs, so it can be called repeatedly
        Awaitility.await().untilAsserted(() ->
                verify(ledger, atLeast(2)).advanceCursorsIfNecessary(any()));
        cursor.close();
        ledger.close();
    }

    @Test
    public void testInvalidateReadHandleWhenConsumed() throws Exception {
        ManagedLedgerConfig config = new ManagedLedgerConfig();
        initManagedLedgerConfig(config);
        config.setMaxEntriesPerLedger(1);
        // Verify the read handle should be invalidated when all cursors consumed
        // even if the ledger can not been removed due to the data retention
        config.setRetentionSizeInMB(50);
        config.setRetentionTime(1, TimeUnit.DAYS);
        ManagedLedgerImpl ledger = (ManagedLedgerImpl) factory.open("testInvalidateReadHandleWhenConsumed", config);
        ManagedCursor cursor = ledger.openCursor("test-cursor");
        ManagedCursor cursor2 = ledger.openCursor("test-cursor2");
        final int entries = 3;
        for (int i = 0; i < entries; i++) {
            ledger.addEntry(String.valueOf(i).getBytes(Encoding));
        }

        // clear the cache to avoid flakiness
        factory.getEntryCacheManager().clear();

        final List<Entry> entryList = cursor.readEntries(3);
        Awaitility.await().untilAsserted(() -> {
            assertEquals(entryList.size(), 3);
            assertEquals(ledger.ledgers.size(), 4);
            assertEquals(ledger.ledgerCache.size(), 3);
        });
        cursor.clearBacklog();
        cursor2.clearBacklog();
        ledger.trimConsumedLedgersInBackground(Futures.NULL_PROMISE);
        Awaitility.await().untilAsserted(() -> {
            assertEquals(ledger.ledgers.size(), 4);
            assertEquals(ledger.ledgerCache.size(), 0);
        });

        // clear the cache to avoid flakiness
        factory.getEntryCacheManager().clear();

        // Verify the ReadHandle can be reopened.
        ManagedCursor cursor3 = ledger.openCursor("test-cursor3", InitialPosition.Earliest);
        final List<Entry> entryList2 = cursor3.readEntries(3);
        Awaitility.await().untilAsserted(() -> {
            assertEquals(entryList2.size(), 3);
            assertEquals(ledger.ledgerCache.size(), 3);
        });

        cursor3.clearBacklog();
        ledger.trimConsumedLedgersInBackground(Futures.NULL_PROMISE);
        Awaitility.await().untilAsserted(() -> {
            assertEquals(ledger.ledgers.size(), 4);
            assertEquals(ledger.ledgerCache.size(), 0);
        });

        cursor.close();
        cursor2.close();
        cursor3.close();
        ledger.close();
    }

    @Test
    public void testDoNotGetOffloadPoliciesMultipleTimesWhenTrimLedgers() throws Exception {
        ManagedLedgerConfig config = new ManagedLedgerConfig();
        initManagedLedgerConfig(config);
        config.setMaxEntriesPerLedger(1);
        config.setMaxSizePerLedgerMb(1);
        LedgerOffloader ledgerOffloader = mock(NullLedgerOffloader.class);
        OffloadPoliciesImpl offloadPolicies = mock(OffloadPoliciesImpl.class);
        when(ledgerOffloader.getOffloadPolicies()).thenReturn(offloadPolicies);
        when(ledgerOffloader.getOffloadPolicies().getManagedLedgerOffloadThresholdInBytes()).thenReturn(-1L);
        when(ledgerOffloader.getOffloadPolicies().getManagedLedgerOffloadThresholdInSeconds()).thenReturn(-1L);
        when(ledgerOffloader.getOffloadDriverName()).thenReturn("s3");
        config.setLedgerOffloader(ledgerOffloader);
        ManagedLedgerImpl ledger = spy((ManagedLedgerImpl) factory.open(
                "testDoNotGetOffloadPoliciesMultipleTimesWhenTrimLedgers", config));
        doNothing().when(ledger).trimConsumedLedgersInBackground(any(CompletableFuture.class));

        // Retain the data.
        ledger.openCursor("test-cursor");
        final int entries = 10;
        byte[] data = new byte[1024 * 1024];
        for (int i = 0; i < entries; i++) {
            ledger.addEntry(data);
        }
        Awaitility.await().untilAsserted(() -> assertEquals(ledger.ledgers.size(), 11));

        // Set a new offloader to cleanup the execution times of getOffloadPolicies()
        ledgerOffloader = mock(NullLedgerOffloader.class);
        config.setLedgerOffloader(ledgerOffloader);

        ledger.internalTrimConsumedLedgers(Futures.NULL_PROMISE);
        verify(ledgerOffloader, times(1)).isAppendable();
    }

    @Test(timeOut = 30000)
    public void testReadOtherManagedLedgersEntry() throws Exception {
        ManagedLedgerImpl managedLedgerA = (ManagedLedgerImpl) factory.open("my_test_ledger_a");
        ManagedLedgerImpl managedLedgerB = (ManagedLedgerImpl) factory.open("my_test_ledger_b");

        Position pa = managedLedgerA.addEntry("dummy-entry-a".getBytes(Encoding));
        Position pb = managedLedgerB.addEntry("dummy-entry-b".getBytes(Encoding));

        // read managedLegerA's entry using managedLedgerA
        CompletableFuture<byte[]> completableFutureA = new CompletableFuture<>();
        managedLedgerA.asyncReadEntry(pa, new ReadEntryCallback() {
            @Override
            public void readEntryComplete(Entry entry, Object ctx) {
                completableFutureA.complete(entry.getData());
            }

            @Override
            public void readEntryFailed(ManagedLedgerException exception, Object ctx) {
                completableFutureA.completeExceptionally(exception.getCause());
            }
        }, null);

        assertEquals("dummy-entry-a".getBytes(Encoding), completableFutureA.get());

        // read managedLedgerB's entry using managedLedgerA
        CompletableFuture<byte[]> completableFutureB = new CompletableFuture<>();
        managedLedgerA.asyncReadEntry(pb, new ReadEntryCallback() {
            @Override
            public void readEntryComplete(Entry entry, Object ctx) {
                completableFutureB.complete(entry.getData());
            }

            @Override
            public void readEntryFailed(ManagedLedgerException exception, Object ctx) {
                completableFutureB.completeExceptionally(exception);
            }
        }, null);

        try {
            completableFutureB.get();
            Assert.fail();
        } catch (Exception e) {
            assertEquals(e.getCause().getMessage(),
                "Message not found, the ledgerId does not belong to this topic or has been deleted");
        }

        managedLedgerA.close();
        managedLedgerB.close();

    }

    @Test
    public void testCancellationOfScheduledTasks() throws Exception {
        Field timeoutTaskField = ManagedLedgerImpl.class.getDeclaredField("timeoutTask");
        timeoutTaskField.setAccessible(true);
        Field checkLedgerRollTaskField = ManagedLedgerImpl.class.getDeclaredField("checkLedgerRollTask");
        checkLedgerRollTaskField.setAccessible(true);

        ManagedLedgerImpl ledger1 = (ManagedLedgerImpl) factory.open("my_test_ledger_1");
        ledger1.addEntry("dummy-entry-1".getBytes(Encoding));
        ScheduledFuture<?> timeoutTask1 = (ScheduledFuture<?>) timeoutTaskField.get(ledger1);
        assertNotNull(timeoutTask1);
        assertFalse(timeoutTask1.isDone());
        ScheduledFuture<?> checkLedgerRollTask1 = (ScheduledFuture<?>) checkLedgerRollTaskField.get(ledger1);
        assertNotNull(checkLedgerRollTask1);
        assertFalse(checkLedgerRollTask1.isDone());
        ledger1.close();
        assertTrue(timeoutTask1.isCancelled());
        assertTrue(checkLedgerRollTask1.isCancelled());

        ManagedLedgerImpl ledger2 = (ManagedLedgerImpl) factory.open("my_test_ledger_2");
        ledger2.addEntry("dummy-entry-2".getBytes(Encoding));
        ScheduledFuture<?> timeoutTask2 = (ScheduledFuture<?>) timeoutTaskField.get(ledger2);
        assertNotNull(timeoutTask2);
        assertFalse(timeoutTask2.isDone());
        ScheduledFuture<?> checkLedgerRollTask2 = (ScheduledFuture<?>) checkLedgerRollTaskField.get(ledger2);
        assertNotNull(checkLedgerRollTask2);
        assertFalse(checkLedgerRollTask2.isDone());
        ledger2.delete();
        assertTrue(timeoutTask2.isCancelled());
        assertTrue(checkLedgerRollTask2.isCancelled());
    }

    @Test
    public void testInactiveLedgerRollOver() throws Exception {
        int inactiveLedgerRollOverTimeMs = 5;
        ManagedLedgerFactoryConfig factoryConf = new ManagedLedgerFactoryConfig();
        @Cleanup("shutdown")
        ManagedLedgerFactory factory = new ManagedLedgerFactoryImpl(metadataStore, bkc);
        ManagedLedgerConfig config = new ManagedLedgerConfig();
        initManagedLedgerConfig(config);
        config.setInactiveLedgerRollOverTime(inactiveLedgerRollOverTimeMs, TimeUnit.MILLISECONDS);
        ManagedLedgerImpl ledger = (ManagedLedgerImpl) factory.open("rollover_inactive", config);
        ManagedCursor cursor = ledger.openCursor("c1");

        List<Long> ledgerIds = new ArrayList<>();

        int totalAddEntries = 5;
        for (int i = 0; i < totalAddEntries; i++) {
            String content = "entry"; // 5 bytes
            ledger.checkInactiveLedgerAndRollOver();
            ledger.addEntry(content.getBytes());
            Thread.sleep(inactiveLedgerRollOverTimeMs * 5);

            ledgerIds.add(ledger.currentLedger.getId());
        }

        Map<Long, PulsarMockLedgerHandle> ledgerMap = bkc.getLedgerMap();
        // skip check last ledger, it should be open
        for (int i = 0; i < ledgerIds.size() - 1; i++) {
            long ledgerId = ledgerIds.get(i);
            LedgerMetadata ledgerMetadata = ledgerMap.get(ledgerId).getLedgerMetadata();
            if (ledgerMetadata != null) {
                assertTrue(ledgerMetadata.isClosed());
            }
        }

        List<LedgerInfo> ledgers = ledger.getLedgersInfoAsList();
        assertEquals(ledgers.size(), totalAddEntries);
        ledger.close();
    }

    @Test
    public void testDontRollOverEmptyInactiveLedgers() throws Exception {
        int inactiveLedgerRollOverTimeMs = 5;
        ManagedLedgerFactoryConfig factoryConf = new ManagedLedgerFactoryConfig();
        @Cleanup("shutdown")
        ManagedLedgerFactory factory = new ManagedLedgerFactoryImpl(metadataStore, bkc);
        ManagedLedgerConfig config = new ManagedLedgerConfig();
        initManagedLedgerConfig(config);
        config.setInactiveLedgerRollOverTime(inactiveLedgerRollOverTimeMs, TimeUnit.MILLISECONDS);
        ManagedLedgerImpl ledger = (ManagedLedgerImpl) factory.open("rollover_inactive", config);
        ManagedCursor cursor = ledger.openCursor("c1");

        long ledgerId = ledger.currentLedger.getId();

        Thread.sleep(inactiveLedgerRollOverTimeMs * 5);
        ledger.checkInactiveLedgerAndRollOver();

        Thread.sleep(inactiveLedgerRollOverTimeMs * 5);
        ledger.checkInactiveLedgerAndRollOver();

        assertEquals(ledger.currentLedger.getId(), ledgerId);

        ledger.close();
    }

    @Test
    public void testDontRollOverInactiveLedgersWhenMetadataServiceInvalid() throws Exception {
        int inactiveLedgerRollOverTimeMs = 5;
        @Cleanup("shutdown")
        ManagedLedgerFactoryImpl factory = spy(new ManagedLedgerFactoryImpl(metadataStore, bkc));
        // mock metadata service invalid
        when(factory.isMetadataServiceAvailable()).thenReturn(false);
        ManagedLedgerConfig config = new ManagedLedgerConfig();
        initManagedLedgerConfig(config);
        config.setInactiveLedgerRollOverTime(inactiveLedgerRollOverTimeMs, TimeUnit.MILLISECONDS);
        ManagedLedgerImpl ledger = (ManagedLedgerImpl) factory.open("rollover_inactive", config);

        long ledgerId = ledger.currentLedger.getId();

        Thread.sleep(inactiveLedgerRollOverTimeMs * 5);
        ledger.checkInactiveLedgerAndRollOver();

        Thread.sleep(inactiveLedgerRollOverTimeMs * 5);
        ledger.checkInactiveLedgerAndRollOver();

        assertEquals(ledger.currentLedger.getId(), ledgerId);

        ledger.close();
    }

    @Test
    public void testOffloadTaskCancelled() throws Exception {
        @Cleanup("shutdown")
        ManagedLedgerFactory factory = new ManagedLedgerFactoryImpl(metadataStore, bkc);
        ManagedLedgerConfig config = new ManagedLedgerConfig();
        initManagedLedgerConfig(config);
        config.setMaxEntriesPerLedger(2);
        config.setMinimumRolloverTime(0, TimeUnit.SECONDS);

        OffloadPoliciesImpl offloadPolicies = new OffloadPoliciesImpl();
        offloadPolicies.setManagedLedgerOffloadDriver("mock");
        offloadPolicies.setManagedLedgerOffloadThresholdInBytes(0L);
        LedgerOffloader ledgerOffloader = Mockito.mock(LedgerOffloader.class);
        Mockito.when(ledgerOffloader.getOffloadPolicies()).thenReturn(offloadPolicies);
        Mockito.when(ledgerOffloader.getOffloadDriverName())
                .thenReturn(offloadPolicies.getManagedLedgerOffloadDriver());
        config.setLedgerOffloader(ledgerOffloader);

        CompletableFuture<ReadHandle> readHandle = new CompletableFuture<>();
        readHandle.complete(mock(ReadHandle.class));

        CompletableFuture<Void> offloadFuture = new CompletableFuture<>();
        offloadFuture.complete(null);
        Mockito.when(ledgerOffloader.offload(any(ReadHandle.class), any(UUID.class),
                any(Map.class))).thenReturn(offloadFuture);

        final ManagedLedgerImpl ledgerInit = (ManagedLedgerImpl) factory.open("test-offload-task-close", config);
        final ManagedLedgerImpl ledger = spy(ledgerInit);
        long ledgerId = 3L;
        doReturn(readHandle).when(ledger).getLedgerHandle(ledgerId);
        doReturn(ManagedLedgerImpl.State.Closed).when(ledger).getState();
        ledger.addEntry("dummy-entry-1".getBytes(Encoding));
        ledger.addEntry("dummy-entry-2".getBytes(Encoding));
        ledger.addEntry("dummy-entry-3".getBytes(Encoding));
        ledger.close();

        Awaitility.await().untilAsserted(() -> {
            CompletableFuture<LedgerInfo> ledgerInfo = ledger.getLedgerInfo(ledgerId);
            Assert.assertFalse(ledgerInfo.get(100, TimeUnit.MILLISECONDS).getOffloadContext().getComplete());
        });
    }

    @Test
    public void testGetTheSlowestNonDurationReadPosition() throws Exception {
        ManagedLedgerImpl ledger = (ManagedLedgerImpl) factory.open("test_",
                initManagedLedgerConfig(new ManagedLedgerConfig()).setMaxEntriesPerLedger(1).setRetentionTime(-1, TimeUnit.SECONDS)
                        .setRetentionSizeInMB(-1));
        ledger.openCursor("c1");

        List<Position> positions = new ArrayList<>();
        for (int i = 0; i < 10; i++) {
            positions.add(ledger.addEntry(("entry-" + i).getBytes(UTF_8)));
        }

        Assert.assertEquals(ledger.getTheSlowestNonDurationReadPosition(), PositionFactory.LATEST);

        ManagedCursor nonDurableCursor = ledger.newNonDurableCursor(PositionFactory.EARLIEST);

        Assert.assertEquals(ledger.getTheSlowestNonDurationReadPosition(), positions.get(0));

        ledger.deleteCursor(nonDurableCursor.getName());

        Assert.assertEquals(ledger.getTheSlowestNonDurationReadPosition(), PositionFactory.LATEST);

        ledger.close();
    }

    @Test
    public void testGetLedgerMetadata() throws Exception {
        ManagedLedgerImpl managedLedger = (ManagedLedgerImpl) factory.open("testGetLedgerMetadata");
        long lastLedger = managedLedger.ledgers.lastEntry().getKey();
        managedLedger.getLedgerMetadata(lastLedger);
        Assert.assertFalse(managedLedger.ledgerCache.containsKey(lastLedger));
    }

    @Test
    public void testGetEnsemblesAsync() throws Exception {
        // test getEnsemblesAsync of latest ledger will not open it twice and put it in ledgerCache.
        ManagedLedgerImpl managedLedger = (ManagedLedgerImpl) factory.open("testGetLedgerMetadata");
        long lastLedger = managedLedger.ledgers.lastEntry().getKey();
        managedLedger.getEnsemblesAsync(lastLedger).join();
        Assert.assertFalse(managedLedger.ledgerCache.containsKey(lastLedger));
    }

    @Test
    public void testIsNoMessagesAfterPos() throws Exception {
        final byte[] data = new byte[]{1, 2, 3};
        final String cursorName = "c1";
        final String mlName = UUID.randomUUID().toString().replaceAll("-", "");
        final ManagedLedgerImpl ml = (ManagedLedgerImpl) factory.open(mlName);
        final ManagedCursor managedCursor = ml.openCursor(cursorName);

        // One ledger.
        Position p1 = ml.addEntry(data);
        Position p2 = ml.addEntry(data);
        Position p3 = ml.addEntry(data);
        assertFalse(ml.isNoMessagesAfterPos(p1));
        assertFalse(ml.isNoMessagesAfterPos(p2));
        assertTrue(ml.isNoMessagesAfterPos(p3));
        assertTrue(ml.isNoMessagesAfterPos(PositionFactory.create(p3.getLedgerId(), p3.getEntryId() + 1)));
        assertTrue(ml.isNoMessagesAfterPos(PositionFactory.create(p3.getLedgerId() + 1, -1)));

        // More than one ledger.
        ml.ledgerClosed(ml.currentLedger);
        Position p4 = ml.addEntry(data);
        Position p5 = ml.addEntry(data);
        Position p6 = ml.addEntry(data);
        assertFalse(ml.isNoMessagesAfterPos(p1));
        assertFalse(ml.isNoMessagesAfterPos(p2));
        assertFalse(ml.isNoMessagesAfterPos(p3));
        assertFalse(ml.isNoMessagesAfterPos(p4));
        assertFalse(ml.isNoMessagesAfterPos(p5));
        assertTrue(ml.isNoMessagesAfterPos(p6));
        assertTrue(ml.isNoMessagesAfterPos(PositionFactory.create(p6.getLedgerId(), p6.getEntryId() + 1)));
        assertTrue(ml.isNoMessagesAfterPos(PositionFactory.create(p6.getLedgerId() + 1, -1)));

        // Switch ledger and make the entry id of Last confirmed entry is -1;
        ml.ledgerClosed(ml.currentLedger);
        ml.createLedgerAfterClosed();
        Awaitility.await().untilAsserted(() -> {
            assertEquals(ml.currentLedgerEntries, 0);
        });
        ml.lastConfirmedEntry = PositionFactory.create(ml.currentLedger.getId(), -1);
        assertFalse(ml.isNoMessagesAfterPos(p5));
        assertTrue(ml.isNoMessagesAfterPos(p6));
        assertTrue(ml.isNoMessagesAfterPos(PositionFactory.create(p6.getLedgerId(), p6.getEntryId() + 1)));
        assertTrue(ml.isNoMessagesAfterPos(PositionFactory.create(p6.getLedgerId() + 1, -1)));

        // Trim ledgers to make there is no entries in ML.
        ml.deleteCursor(cursorName);
        CompletableFuture<Void> future = new CompletableFuture<>();
        ml.trimConsumedLedgersInBackground(true, future);
        future.get();
        assertEquals(ml.ledgers.size(), 1);
        assertEquals(ml.lastConfirmedEntry.getEntryId(), -1);
        assertTrue(ml.isNoMessagesAfterPos(p1));
        assertTrue(ml.isNoMessagesAfterPos(p2));
        assertTrue(ml.isNoMessagesAfterPos(p3));
        assertTrue(ml.isNoMessagesAfterPos(p4));
        assertTrue(ml.isNoMessagesAfterPos(p5));
        assertTrue(ml.isNoMessagesAfterPos(p6));
        assertTrue(ml.isNoMessagesAfterPos(PositionFactory.create(p6.getLedgerId(), p6.getEntryId() + 1)));
        assertTrue(ml.isNoMessagesAfterPos(PositionFactory.create(p6.getLedgerId() + 1, -1)));

        // cleanup.
        ml.close();
    }

    @Test
    public void testGetEstimatedBacklogSize() throws Exception {
        ManagedLedgerConfig config = new ManagedLedgerConfig();
        initManagedLedgerConfig(config);
        config.setMaxEntriesPerLedger(2);
        config.setRetentionTime(-1, TimeUnit.SECONDS);
        config.setRetentionSizeInMB(-1);
        ManagedLedgerImpl ledger = (ManagedLedgerImpl) factory.open("testGetEstimatedBacklogSize", config);
        List<Position> positions = new ArrayList<>(10);
        for (int i = 0; i < 10; i++) {
            positions.add(ledger.addEntry(new byte[1]));
        }

        Assert.assertEquals(ledger.getEstimatedBacklogSize(PositionFactory.create(-1, -1)), 10);
        Assert.assertEquals(ledger.getEstimatedBacklogSize((positions.get(1))), 8);
        Assert.assertEquals(ledger.getEstimatedBacklogSize((positions.get(9)).getNext()), 0);
        ledger.close();
    }

    @Test
    public void testDeleteCursorTwice() throws Exception {
        ManagedLedgerImpl ml = (ManagedLedgerImpl) factory.open("ml");
        String cursorName = "cursor_1";
        ml.openCursor(cursorName);
        syncRemoveCursor(ml, cursorName);
        syncRemoveCursor(ml, cursorName);
    }

    private void syncRemoveCursor(ManagedLedgerImpl ml, String cursorName){
        CompletableFuture<Void> future = new CompletableFuture<>();
        ml.getStore().asyncRemoveCursor(ml.name, cursorName, new MetaStoreCallback<Void>() {
            @Override
            public void operationComplete(Void result, Stat stat) {
                future.complete(null);
            }

            @Override
            public void operationFailed(MetaStoreException e) {
                future.completeExceptionally(FutureUtil.unwrapCompletionException(e));
            }
        });
        future.join();
    }

    @Test
    public void testNonDurableCursorCreateForInactiveLedger() throws Exception {
        String mlName = "testLedgerInfoMetaCorrectIfAddEntryTimeOut";
        BookKeeper spyBookKeeper = spy(bkc);
        ManagedLedgerFactoryImpl factory = new ManagedLedgerFactoryImpl(metadataStore, spyBookKeeper);
        ManagedLedgerConfig config = new ManagedLedgerConfig();
        initManagedLedgerConfig(config);
        config.setInactiveLedgerRollOverTime(10, TimeUnit.MILLISECONDS);
        ManagedLedgerImpl ml = (ManagedLedgerImpl) factory.open(mlName, config);
        ml.addEntry("entry".getBytes(UTF_8));

        MutableBoolean isRolledOver = new MutableBoolean(false);
        retryStrategically((test) -> {
            if (isRolledOver.booleanValue()) {
                return true;
            }
            isRolledOver.setValue(ml.checkInactiveLedgerAndRollOver());
            return isRolledOver.booleanValue();
        }, 5, 1000);
        assertTrue(isRolledOver.booleanValue());

        Position position = PositionFactory.create(-1L, -1L);
        assertNotNull(ml.newNonDurableCursor(position));
    }

    @Test(timeOut = 60 * 1000)
    public void testCreateDataLedgerTimeout() throws Exception {
        String mlName = UUID.randomUUID().toString();
        ManagedLedgerFactoryImpl factory = null;
        ManagedLedger ml = null;
        try {
            factory = new ManagedLedgerFactoryImpl(metadataStore, bkc);
            ManagedLedgerConfig config = new ManagedLedgerConfig();
            config.setMetadataOperationsTimeoutSeconds(5);
            bkc.delay(10 * 1000);
            ml = factory.open(mlName, config);
            fail("Should get a timeout ex");
        } catch (ManagedLedgerException ex) {
            assertTrue(ex.getMessage().contains("timeout"));
        } finally {
            // cleanup.
            if (ml != null) {
                ml.delete();
            }
            if (factory != null) {
                factory.shutdown();
            }
        }
    }

    /***
     * When a ML tries to create a ledger, it will create a delay task to check if the ledger create request is timeout.
     * But we should guarantee that the delay task should be canceled after the ledger create request responded.
     */
    @Test
    public void testNoOrphanScheduledTasksAfterCloseML() throws Exception {
        String mlName = UUID.randomUUID().toString();
        ManagedLedgerFactoryImpl factory = new ManagedLedgerFactoryImpl(metadataStore, bkc);
        ManagedLedgerConfig config = new ManagedLedgerConfig();
        initManagedLedgerConfig(config);
        config.setMetadataOperationsTimeoutSeconds(3600);

        // Calculate pending task count.
        long pendingTaskCountBefore = calculatePendingTaskCount(factory.getScheduledExecutor());
        // Trigger create & close ML 1000 times.
        for (int i = 0; i < 1000; i++) {
            ManagedLedger ml = factory.open(mlName, config);
            ml.close();
        }
        // Verify there is no orphan scheduled task.
        long pendingTaskCountAfter = calculatePendingTaskCount(factory.getScheduledExecutor());
        // Maybe there are other components also appended scheduled tasks, so leave 100 tasks to avoid flaky.
        assertTrue(pendingTaskCountAfter - pendingTaskCountBefore < 100);
    }

    /**
     * Calculate how many pending tasks in {@link OrderedScheduler}.
     */
    private long calculatePendingTaskCount(OrderedScheduler orderedScheduler) {
        ExecutorService[] threads = WhiteboxImpl.getInternalState(orderedScheduler, "threads");
        long taskCounter = 0;
        for (ExecutorService thread : threads) {
            BoundedScheduledExecutorService boundedScheduledExecutorService =
                    WhiteboxImpl.getInternalState(thread, "delegate");
            BlockingQueue<Runnable> queue =  WhiteboxImpl.getInternalState(boundedScheduledExecutorService, "queue");
            for (Runnable r : queue) {
                if (r instanceof FutureTask) {
                    FutureTask futureTask = (FutureTask) r;
                    if (!futureTask.isCancelled() && !futureTask.isDone()) {
                        taskCounter++;
                    }
                } else {
                    taskCounter++;
                }
            }
        }
        return taskCounter;
    }

    @Test
    public void testNoCleanupOffloadLedgerWhenMetadataExceptionHappens() throws Exception {
        ManagedLedgerConfig config = spy(new ManagedLedgerConfig());
        ManagedLedgerImpl ml = spy((ManagedLedgerImpl) factory.open("testNoCleanupOffloadLedger", config));

        // mock the ledger offloader
        LedgerOffloader ledgerOffloader = mock(NullLedgerOffloader.class);
        when(config.getLedgerOffloader()).thenReturn(ledgerOffloader);
        when(ledgerOffloader.getOffloadDriverName()).thenReturn("mock");

        // There will have two put call to the metadata store, the first time is prepare the offload.
        // And the second is the complete the offload. This case is testing when completing the offload,
        // the metadata store meets an exception.
        AtomicInteger metadataPutCallCount = new AtomicInteger(0);
        metadataStore.failConditional(new MetadataStoreException("mock completion error"),
            (key, value) -> key.equals(FaultInjectionMetadataStore.OperationType.PUT)
                && metadataPutCallCount.incrementAndGet() == 2);

        // prepare the arguments for the offloadLoop method
        CompletableFuture<Position> future = new CompletableFuture<>();
        Queue<LedgerInfo> ledgersToOffload = new LinkedList<>();
        LedgerInfo ledgerInfo = LedgerInfo.getDefaultInstance().toBuilder().setLedgerId(1).setEntries(10).build();
        ledgersToOffload.add(ledgerInfo);
        Position firstUnoffloaded = PositionFactory.create(1, 0);
        Optional<Throwable> firstError = Optional.empty();

        // mock the read handle to make the offload successful
        CompletableFuture<ReadHandle> readHandle = new CompletableFuture<>();
        readHandle.complete(mock(ReadHandle.class));
        when(ml.getLedgerHandle(eq(ledgerInfo.getLedgerId()))).thenReturn(readHandle);
        when(ledgerOffloader.offload(any(), any(), anyMap())).thenReturn(CompletableFuture.completedFuture(null));

        ml.ledgers.put(ledgerInfo.getLedgerId(), ledgerInfo);

        // do the offload
        ml.offloadLoop(future, ledgersToOffload, firstUnoffloaded, firstError);

        // waiting for the offload complete
        try {
            future.join();
            fail("The offload should fail");
        } catch (Exception e) {
            // the offload should fail
            assertTrue(e.getCause().getMessage().contains("mock completion error"));
        }

        // the ledger deletion shouldn't happen
        verify(ledgerOffloader, times(0))
            .deleteOffloaded(eq(ledgerInfo.getLedgerId()), any(), anyMap());
    }


    @DataProvider(name = "closeLedgerByAddEntry")
    public Object[][] closeLedgerByAddEntry() {
        return new Object[][] {{Boolean.TRUE}, {Boolean.FALSE}};
    }

    @Test(dataProvider = "closeLedgerByAddEntry")
    public void testDeleteCurrentLedgerWhenItIsClosed(boolean closeLedgerByAddEntry) throws Exception {
        // Setup: Open a manageLedger with one initial entry.
        ManagedLedgerConfig config = new ManagedLedgerConfig();
        initManagedLedgerConfig(config);
        config.setMaxEntriesPerLedger(10);
        ManagedLedgerImpl ml = spy((ManagedLedgerImpl) factory.open("testDeleteCurrentLedgerWhenItIsClosed",
                config));
        assertEquals(ml.ledgers.size(), 1);
        ml.addEntry(new byte[4]);
        // Act: Trigger the rollover of the current ledger.
        long currentLedgerID = ml.currentLedger.getId();
        ml.config.setMaximumRolloverTime(10, TimeUnit.MILLISECONDS);
        Thread.sleep(10);
        if (closeLedgerByAddEntry) {
            // Detect the current ledger is full before written entry and close the ledger after writing completely.
            ml.addEntry(new byte[4]);
        } else {
            // Detect the current ledger is full by the timed task. (Imitate: the timed task `checkLedgerRollTask` call
            // `rollCurrentLedgerIfFull` periodically).
            ml.rollCurrentLedgerIfFull();
        }
        // wait the new ledger create
        Awaitility.await().untilAsserted(() -> assertEquals(ml.ledgers.size(), 2));

        // Act: Trigger trimming to delete the previous current ledger.
        ml.internalTrimLedgers(false, Futures.NULL_PROMISE);
        // Verify: A new ledger will be opened after the current ledger is closed and the previous current ledger can be
        // deleted.
        Awaitility.await().untilAsserted(() -> {
            assertEquals(ml.state, ManagedLedgerImpl.State.LedgerOpened);
            assertEquals(ml.ledgers.size(), 1);
            assertNotEquals(currentLedgerID, ml.currentLedger.getId());
            assertEquals(ml.currentLedgerEntries, 0);
        });
    }

    @Test
    public void testSetLedgerProperty() throws Exception {
        testSetLedgerProperty0("testSetLedgerProperty");
    }


    private ManagedLedger testSetLedgerProperty0(String name) throws Exception {
        ManagedLedgerConfig config = new ManagedLedgerConfig();
        config.setMaxEntriesPerLedger(2);
        ManagedLedgerImpl ml = (ManagedLedgerImpl) factory.open(name, config);
        ml.addEntry("entry-1".getBytes());
        ml.addEntry("entry-2".getBytes());
        ml.addEntry("entry-3".getBytes());

        Assert.assertEquals(ml.getLedgersInfo().size(), 2);
        long firstLedger = ml.getLedgersInfo().firstKey();
        LedgerInfo firstLedgerInfo = ml.getLedgersInfo().get(firstLedger);
        Assert.assertEquals(firstLedgerInfo.getPropertiesCount(), 0);
        long lastLedger = ml.getLedgersInfo().lastKey();
        LedgerInfo lastLedgerInfo = ml.getLedgersInfo().get(lastLedger);
        Assert.assertEquals(lastLedgerInfo.getPropertiesCount(), 0);

        ml.asyncAddLedgerProperty(firstLedger, "key1", "value1").get();
        ml.asyncAddLedgerProperty(lastLedger, "key2", "value2").get();

        firstLedgerInfo = ml.getLedgersInfo().get(firstLedger);
        Assert.assertEquals(firstLedgerInfo.getPropertiesCount(), 1);
        Assert.assertEquals(ml.asyncGetLedgerProperty(firstLedger, "key1").get(), "value1");

        lastLedgerInfo = ml.getLedgersInfo().get(lastLedger);
        Assert.assertEquals(lastLedgerInfo.getPropertiesCount(), 1);
        Assert.assertEquals(ml.asyncGetLedgerProperty(lastLedger, "key2").get(), "value2");

        return ml;
    }

    @Test
    public void testRemoveLedgerProperty() throws Exception {
        ManagedLedger ml = testSetLedgerProperty0("testRemoveLedgerProperty");

        long firstLedger = ml.getLedgersInfo().firstKey();
        long lastLedger = ml.getLedgersInfo().lastKey();

        ml.asyncRemoveLedgerProperty(firstLedger, "key1").get();
        ml.asyncRemoveLedgerProperty(lastLedger, "key2").get();

        Assert.assertEquals(ml.getLedgersInfo().get(firstLedger).getPropertiesCount(), 0);
        Assert.assertEquals(ml.getLedgersInfo().get(lastLedger).getPropertiesCount(), 0);
    }
}<|MERGE_RESOLUTION|>--- conflicted
+++ resolved
@@ -3110,13 +3110,8 @@
 
     @Test
     public void testConsumerSubscriptionInitializePosition() throws Exception{
-<<<<<<< HEAD
-        final int MAX_ENTRY_PER_LEDGER = 2;
+        final int maxEntryPerLedger = 2;
         ManagedLedgerConfig config = initManagedLedgerConfig(new ManagedLedgerConfig()).setMaxEntriesPerLedger(MAX_ENTRY_PER_LEDGER);
-=======
-        final int maxEntryPerLedger = 2;
-        ManagedLedgerConfig config = new ManagedLedgerConfig().setMaxEntriesPerLedger(maxEntryPerLedger);
->>>>>>> d52dfa84
         ManagedLedgerImpl ledger = (ManagedLedgerImpl) factory.open("lastest_earliest_ledger", config);
 
         final int totalInsertedEntries = 20;
